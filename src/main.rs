use std::collections::HashSet;
use std::ffi::OsString;
use std::io::{self, Write};
use std::process;
use std::process::Command;
use std::{collections::HashMap, iter::FromIterator};

use between::Between;
use clap::{App, Arg, ArgMatches, SubCommand};
use colored::*;
use git2::{
    BranchType, Config, ConfigLevel, Error, ErrorCode, ObjectType, Repository, RepositoryState,
};
use rand::Rng;
use regex::Regex;
use serde_json;

// Merge options types
#[derive(Debug, PartialEq, Clone, Copy)]
enum SquashedMergeHandling {
    // Reset the branch to the parent branch
    Reset,

    // Skip merging the branch
    Skip,

    // Force a merge despite the squashed merge detection
    Merge,
}

#[derive(Debug, PartialEq, Clone, Copy)]
enum ReportLevel {
    // Minimal reporting (just success/failure)
    Minimal,

    // Standard reporting (summary with counts)
    Standard,

    // Detailed reporting (all actions and their results)
    Detailed,
}

enum MergeResult {
    // Successfully merged with changes
    Success(String), // Contains the merge output message

    // Already up-to-date, no changes needed
    AlreadyUpToDate,

    // Merge conflict occurred
    Conflict(String), // Contains the conflict message
}

// For API consistency, we create our own Error variants
trait ErrorExt {
    #[allow(dead_code)]
    fn from_str(message: &str) -> Self;
    fn merge_conflict(branch: String, upstream: String, message: Option<String>) -> Self;
    fn git_command_failed(command: String, status: i32, stdout: String, stderr: String) -> Self;
}

impl ErrorExt for Error {
    fn from_str(message: &str) -> Self {
        Error::from_str(message)
    }

    fn merge_conflict(branch: String, upstream: String, message: Option<String>) -> Self {
        let mut error_msg = format!("Merge conflict between {} and {}", upstream, branch);
        if let Some(details) = message {
            error_msg.push('\n');
            error_msg.push_str(&details);
        }
        Error::from_str(&error_msg)
    }

    fn git_command_failed(command: String, status: i32, stdout: String, stderr: String) -> Self {
        let error_msg = format!(
            "Git command failed: {}\nStatus: {}\nStdout: {}\nStderr: {}",
            command, status, stdout, stderr
        );
        Error::from_str(&error_msg)
    }
}

struct MergeOptions {
    // Skip the merge of the root branch into the first branch
    ignore_root: bool,

    // Git merge options passed to all merge operations
    merge_flags: Vec<String>,

    // Whether to use fork point detection (more accurate but slower)
    use_fork_point: bool,

    // How to handle squashed merges (reset, skip, merge)
    squashed_merge_handling: SquashedMergeHandling,

    // Print verbose output
    verbose: bool,

    // Return to original branch after merging
    return_to_original: bool,

    // Use simple merge mode
    simple_mode: bool,

    // Level of detail in the final report
    report_level: ReportLevel,
}

impl Default for MergeOptions {
    fn default() -> Self {
        MergeOptions {
            ignore_root: false,
            merge_flags: vec![],
            use_fork_point: true,
            squashed_merge_handling: SquashedMergeHandling::Reset,
            verbose: false,
            return_to_original: true,
            simple_mode: false,
            report_level: ReportLevel::Standard,
        }
    }
}

fn executable_name() -> String {
    let name = std::env::current_exe()
        .expect("Cannot get the path of current executable.")
        .file_name()
        .expect("Cannot get the executable name.")
        .to_string_lossy()
        .into_owned();
    if name.starts_with("git-") && name.len() > 4 {
        let tmp: Vec<String> = name.split("git-").map(|x| x.to_string()).collect();
        let git_cmd = &tmp[1];
        return format!("git {}", git_cmd);
    }
    name
}

fn chain_name_key(branch_name: &str) -> String {
    format!("branch.{}.chain-name", branch_name)
}

fn chain_order_key(branch_name: &str) -> String {
    format!("branch.{}.chain-order", branch_name)
}

fn root_branch_key(branch_name: &str) -> String {
    format!("branch.{}.root-branch", branch_name)
}

fn generate_chain_order() -> String {
    let between = Between::init();
    let chars = between.chars();
    let chars_length = chars.len();
    assert!(chars_length >= 3);
    let last_chars_index = chars_length - 1;

    // Use character that is not either between.low() or between.high().
    // This guarantees that the next generated string sorts before or after the string generated in this function.
    let character_range = 1..=(last_chars_index - 1);
    let mut rng = rand::thread_rng();

    let mut len = 5;
    let mut str: Vec<char> = vec![];

    while len >= 1 {
        let index: usize = rng.gen_range(character_range.clone());
        let character_candidate = *chars.get(index).unwrap();
        str.push(character_candidate);
        len -= 1;
    }

    String::from_iter(str)
}

fn generate_chain_order_after(chain_order: &str) -> Option<String> {
    let between = Between::init();
    between.after(chain_order)
}

fn generate_chain_order_before(chain_order: &str) -> Option<String> {
    let between = Between::init();
    between.before(chain_order)
}

fn generate_chain_order_between(before: &str, after: &str) -> Option<String> {
    let between = Between::init();
    between.between(before, after)
}

fn print_rebase_error(executable_name: &str, branch: &str, upstream_branch: &str) {
    eprintln!(
        "🛑 Unable to completely rebase {} to {}",
        branch.bold(),
        upstream_branch.bold()
    );
    eprintln!(
        "⚠️  Resolve any rebase merge conflicts, and then run {} rebase",
        executable_name
    );
}

enum BranchSearchResult {
    NotPartOfAnyChain,
    Branch(Branch),
}

enum SortBranch {
    First,
    Last,
    Before(Branch),
    After(Branch),
}

#[derive(Clone, PartialEq)]
struct Branch {
    branch_name: String,
    chain_name: String,
    chain_order: String,
    root_branch: String,
}

impl Branch {
    fn delete_all_configs(git_chain: &GitChain, branch_name: &str) -> Result<(), Error> {
        git_chain.delete_git_config(&chain_name_key(branch_name))?;
        git_chain.delete_git_config(&chain_order_key(branch_name))?;
        git_chain.delete_git_config(&root_branch_key(branch_name))?;
        Ok(())
    }

    fn remove_from_chain(self, git_chain: &GitChain) -> Result<(), Error> {
        Branch::delete_all_configs(git_chain, &self.branch_name)
    }

    fn get_branch_with_chain(
        git_chain: &GitChain,
        branch_name: &str,
    ) -> Result<BranchSearchResult, Error> {
        let chain_name = git_chain.get_git_config(&chain_name_key(branch_name))?;
        let chain_order = git_chain.get_git_config(&chain_order_key(branch_name))?;
        let root_branch = git_chain.get_git_config(&root_branch_key(branch_name))?;

        if chain_name.is_none()
            || chain_order.is_none()
            || root_branch.is_none()
            || !git_chain.git_local_branch_exists(branch_name)?
        {
            Branch::delete_all_configs(git_chain, branch_name)?;
            return Ok(BranchSearchResult::NotPartOfAnyChain);
        }

        let branch = Branch {
            branch_name: branch_name.to_string(),
            chain_name: chain_name.unwrap(),
            chain_order: chain_order.unwrap(),
            root_branch: root_branch.unwrap(),
        };

        Ok(BranchSearchResult::Branch(branch))
    }

    fn generate_chain_order(
        git_chain: &GitChain,
        chain_name: &str,
        sort_option: &SortBranch,
    ) -> Result<String, Error> {
        let chain_order = if Chain::chain_exists(git_chain, chain_name)? {
            // invariant: a chain exists if and only if it has at least one branch.
            let chain = Chain::get_chain(git_chain, chain_name)?;
            assert!(!chain.branches.is_empty());

            let maybe_chain_order = match sort_option {
                SortBranch::First => {
                    let first_branch = chain.branches.first().unwrap();
                    generate_chain_order_before(&first_branch.chain_order)
                }
                SortBranch::Last => {
                    let last_branch = chain.branches.last().unwrap();
                    generate_chain_order_after(&last_branch.chain_order)
                }
                SortBranch::Before(after_branch) => match chain.before(after_branch) {
                    None => generate_chain_order_before(&after_branch.chain_order),
                    Some(before_branch) => generate_chain_order_between(
                        &before_branch.chain_order,
                        &after_branch.chain_order,
                    ),
                },
                SortBranch::After(before_branch) => match chain.after(before_branch) {
                    None => generate_chain_order_after(&before_branch.chain_order),
                    Some(after_branch) => generate_chain_order_between(
                        &before_branch.chain_order,
                        &after_branch.chain_order,
                    ),
                },
            };

            match maybe_chain_order {
                Some(chain_order) => chain_order,
                None => {
                    let mut chain_order = generate_chain_order();
                    // last resort
                    while chain.has_chain_order(&chain_order) {
                        chain_order = generate_chain_order();
                    }
                    chain_order
                }
            }
        } else {
            generate_chain_order()
        };

        Ok(chain_order)
    }

    fn setup_branch(
        git_chain: &GitChain,
        chain_name: &str,
        root_branch: &str,
        branch_name: &str,
        sort_option: &SortBranch,
    ) -> Result<(), Error> {
        Branch::delete_all_configs(git_chain, branch_name)?;

        let chain_order = Branch::generate_chain_order(git_chain, chain_name, sort_option)?;
        git_chain.set_git_config(&chain_order_key(branch_name), &chain_order)?;
        git_chain.set_git_config(&root_branch_key(branch_name), root_branch)?;
        git_chain.set_git_config(&chain_name_key(branch_name), chain_name)?;

        Ok(())
    }

    fn display_status(&self, git_chain: &GitChain, show_prs: bool) -> Result<(), Error> {
        let chain = Chain::get_chain(git_chain, &self.chain_name)?;

        let current_branch = git_chain.get_current_branch_name()?;

        chain.display_list(git_chain, &current_branch, show_prs)?;

        Ok(())
    }

    fn change_root_branch(&self, git_chain: &GitChain, new_root_branch: &str) -> Result<(), Error> {
        git_chain.set_git_config(&root_branch_key(&self.branch_name), new_root_branch)?;
        Ok(())
    }

    fn move_branch(
        &self,
        git_chain: &GitChain,
        chain_name: &str,
        sort_option: &SortBranch,
    ) -> Result<(), Error> {
        Branch::setup_branch(
            git_chain,
            chain_name,
            &self.root_branch,
            &self.branch_name,
            sort_option,
        )?;
        Ok(())
    }

    fn backup(&self, git_chain: &GitChain) -> Result<(), Error> {
        let (object, _reference) = git_chain.repo.revparse_ext(&self.branch_name)?;
        let commit = git_chain.repo.find_commit(object.id())?;

        let backup_branch = format!("backup-{}/{}", self.chain_name, self.branch_name);

        git_chain.repo.branch(&backup_branch, &commit, true)?;

        Ok(())
    }

    fn push(&self, git_chain: &GitChain, force_push: bool) -> Result<bool, Error> {
        // get branch's upstream

        let branch = match git_chain
            .repo
            .find_branch(&self.branch_name, BranchType::Local)
        {
            Ok(branch) => branch,
            Err(e) => {
                if e.code() == ErrorCode::NotFound {
                    // do nothing
                    return Ok(false);
                }
                return Err(e);
            }
        };

        match branch.upstream() {
            Ok(_remote_branch) => {
                let remote = git_chain
                    .repo
                    .branch_upstream_remote(branch.get().name().unwrap())?;
                let remote = remote.as_str().unwrap();

                let output = if force_push {
                    // git push --force-with-lease <remote> <branch>
                    Command::new("git")
                        .arg("push")
                        .arg("--force-with-lease")
                        .arg(remote)
                        .arg(&self.branch_name)
                        .output()
                        .unwrap_or_else(|_| {
                            panic!(
                                "Unable to push branch to their upstream: {}",
                                self.branch_name.bold()
                            )
                        })
                } else {
                    // git push <remote> <branch>
                    Command::new("git")
                        .arg("push")
                        .arg(remote)
                        .arg(&self.branch_name)
                        .output()
                        .unwrap_or_else(|_| {
                            panic!(
                                "Unable to push branch to their upstream: {}",
                                self.branch_name.bold()
                            )
                        })
                };

                if output.status.success() {
                    if force_push {
                        println!("✅ Force pushed {}", self.branch_name.bold());
                    } else {
                        println!("✅ Pushed {}", self.branch_name.bold());
                    }

                    Ok(true)
                } else {
                    io::stdout().write_all(&output.stdout).unwrap();
                    io::stderr().write_all(&output.stderr).unwrap();
                    println!("🛑 Unable to push {}", self.branch_name.bold());
                    Ok(false)
                }
            }
            Err(e) => {
                if e.code() == ErrorCode::NotFound {
                    println!(
                        "🛑 Cannot push. Branch has no upstream: {}",
                        self.branch_name.bold()
                    );
                    // do nothing
                    return Ok(false);
                }
                Err(e)
            }
        }
    }
}

#[derive(Clone)]
struct Chain {
    name: String,
    root_branch: String,
    branches: Vec<Branch>,
}

impl Chain {
    fn get_all_branch_configs(git_chain: &GitChain) -> Result<Vec<(String, String)>, Error> {
        let key_regex = Regex::new(r"^branch\.(?P<branch_name>.+)\.chain-name$".trim()).unwrap();
        git_chain.get_git_configs_matching_key(&key_regex)
    }

    fn get_all_chains(git_chain: &GitChain) -> Result<Vec<Chain>, Error> {
        let entries = Chain::get_all_branch_configs(git_chain)?;

        let mut chains: HashMap<String, Chain> = HashMap::new();

        for (_key, chain_name) in entries {
            if chains.contains_key(&chain_name) {
                continue;
            }

            let chain = Chain::get_chain(git_chain, &chain_name)?;
            chains.insert(chain_name, chain);
        }

        let mut list: Vec<Chain> = chains.values().cloned().collect();
        list.sort_by_key(|c| c.name.clone());
        Ok(list)
    }

    fn get_branches_for_chain(
        git_chain: &GitChain,
        chain_name: &str,
    ) -> Result<Vec<Branch>, Error> {
        let key_regex = Regex::new(r"^branch\.(?P<branch_name>.+)\.chain-name$".trim()).unwrap();
        let mut branches: Vec<Branch> = vec![];

        let entries = Chain::get_all_branch_configs(git_chain)?;
        for (key, value) in entries {
            if value != chain_name {
                continue;
            }

            let captures = key_regex.captures(&key).unwrap();
            let branch_name = &captures["branch_name"];

            let results = Branch::get_branch_with_chain(git_chain, branch_name)?;

            match results {
                BranchSearchResult::NotPartOfAnyChain => {
                    // TODO: could this fail silently?
                    eprintln!(
                        "Branch not correctly set up as part of a chain: {}",
                        branch_name.bold()
                    );
                    process::exit(1);
                }
                BranchSearchResult::Branch(branch) => {
                    branches.push(branch);
                }
            };
        }

        Ok(branches)
    }

    fn chain_exists(git_chain: &GitChain, chain_name: &str) -> Result<bool, Error> {
        let branches = Chain::get_branches_for_chain(git_chain, chain_name)?;
        Ok(!branches.is_empty())
    }

    fn get_chain(git_chain: &GitChain, chain_name: &str) -> Result<Self, Error> {
        let mut branches = Chain::get_branches_for_chain(git_chain, chain_name)?;

        if branches.is_empty() {
            return Err(Error::from_str(&format!(
                "Unable to get branches attached to chain: {}",
                chain_name
            )));
        }

        // TODO: ensure all branches have the same root

        branches.sort_by_key(|b| b.chain_order.clone());

        // use first branch as the source of the root branch
        let root_branch = branches[0].root_branch.clone();

        let chain = Chain {
            name: chain_name.to_string(),
            root_branch,
            branches,
        };

        Ok(chain)
    }

    fn has_chain_order(&self, chain_order: &str) -> bool {
        for branch in &self.branches {
            if branch.chain_order == chain_order {
                return true;
            }
        }
        false
    }

    fn display_ahead_behind(
        &self,
        git_chain: &GitChain,
        upstream: &str,
        branch: &str,
    ) -> Result<String, Error> {
        let (upstream_obj, _reference) = git_chain.repo.revparse_ext(upstream)?;
        let (branch_obj, _reference) = git_chain.repo.revparse_ext(branch)?;

        let ahead_behind = git_chain
            .repo
            .graph_ahead_behind(branch_obj.id(), upstream_obj.id())?;

        let status = match ahead_behind {
            (0, 0) => "".to_string(),
            (ahead, 0) => {
                format!("{} ahead", ahead)
            }
            (0, behind) => {
                format!("{} behind", behind)
            }
            (ahead, behind) => {
                format!("{} ahead ⦁ {} behind", ahead, behind)
            }
        };

        Ok(status)
    }

    fn display_list(&self, git_chain: &GitChain, current_branch: &str, show_prs: bool) -> Result<(), Error> {
        println!("{}", self.name);

        let mut branches = self.branches.clone();
        branches.reverse();

        for (index, branch) in branches.iter().enumerate() {
            let (marker, branch_name) = if branch.branch_name == current_branch {
                ("➜ ", branch.branch_name.bold().to_string())
            } else {
                ("", branch.branch_name.clone())
            };

            let upstream = if index == branches.len() - 1 {
                &self.root_branch
            } else {
                &branches[index + 1].branch_name
            };

            let ahead_behind_status =
                self.display_ahead_behind(git_chain, upstream, &branch.branch_name)?;

            let mut status_line = if ahead_behind_status.is_empty() {
                format!("{:>6}{}", marker, branch_name)
            } else {
                format!("{:>6}{} ⦁ {}", marker, branch_name, ahead_behind_status)
            };

            if show_prs && check_gh_cli_installed().is_ok() {
                // Check for open pull requests for each branch
                let output = Command::new("gh")
                    .arg("pr")
                    .arg("list")
                    .arg("--head")
                    .arg(&branch.branch_name)
                    .arg("--json")
                    .arg("url")
                    .output();

                match output {
                    Ok(output) if output.status.success() => {
                        let stdout = String::from_utf8_lossy(&output.stdout);
                        let pr_objects: Vec<serde_json::Value> = serde_json::from_str(&stdout).unwrap_or_default();
                        let pr_urls: Vec<String> = pr_objects.iter().filter_map(|pr| pr.get("url").and_then(|url| url.as_str()).map(String::from)).collect();

                        if !pr_urls.is_empty() {
                            let pr_list = pr_urls
                                .iter()
                                .map(|url| format!("{}", url))
                                .collect::<Vec<String>>()
                                .join("; ");
                            status_line.push_str(&format!(" ({})", pr_list));
                        }
                    }
                    _ => {
                        eprintln!("  Failed to retrieve PRs for branch {}.", branch.branch_name.bold());
                    }
                }
            }

            println!("{}", status_line.trim_end());
        }

        if self.root_branch == current_branch {
            println!("{:>6}{} (root branch)", "➜ ", self.root_branch.bold());
        } else {
            println!("{:>6}{} (root branch)", "", self.root_branch);
        };

        Ok(())
    }

    fn before(&self, needle_branch: &Branch) -> Option<Branch> {
        if self.branches.is_empty() {
            return None;
        }

        let maybe_index = self.branches.iter().position(|b| b == needle_branch);

        match maybe_index {
            None => None,
            Some(index) => {
                if index > 0 {
                    let before_branch = self.branches[index - 1].clone();
                    return Some(before_branch);
                }
                None
            }
        }
    }

    fn after(&self, needle_branch: &Branch) -> Option<Branch> {
        if self.branches.is_empty() {
            return None;
        }

        let maybe_index = self.branches.iter().position(|b| b == needle_branch);

        match maybe_index {
            None => None,
            Some(index) => {
                if index == (self.branches.len() - 1) {
                    return None;
                }
                let after_branch = self.branches[index + 1].clone();
                Some(after_branch)
            }
        }
    }

    fn change_root_branch(&self, git_chain: &GitChain, new_root_branch: &str) -> Result<(), Error> {
        // verify that none of the branches of the chain are equal to new_root_branch
        for branch in &self.branches {
            if new_root_branch == branch.branch_name {
                eprintln!(
                    "Unable to update the root branch for the branches in the chain: {}",
                    self.name.bold()
                );
                eprintln!(
                    "Branch cannot be the root branch: {}",
                    branch.branch_name.bold()
                );
                process::exit(1);
            }
        }

        for branch in &self.branches {
            branch.change_root_branch(git_chain, new_root_branch)?;
        }

        Ok(())
    }

    fn delete(self, git_chain: &GitChain) -> Result<Vec<String>, Error> {
        let mut deleted_branches: Vec<String> = vec![];
        for branch in self.branches {
            deleted_branches.push(branch.branch_name.clone());
            branch.remove_from_chain(git_chain)?;
        }

        Ok(deleted_branches)
    }

    fn backup(&self, git_chain: &GitChain) -> Result<(), Error> {
        for branch in &self.branches {
            branch.backup(git_chain)?;
        }
        Ok(())
    }

    fn push(&self, git_chain: &GitChain, force_push: bool) -> Result<usize, Error> {
        let mut num_of_pushes = 0;
        for branch in &self.branches {
            if branch.push(git_chain, force_push)? {
                num_of_pushes += 1;
            }
        }
        Ok(num_of_pushes)
    }

    fn prune(&self, git_chain: &GitChain, dry_run: bool) -> Result<Vec<String>, Error> {
        let mut pruned_branches = vec![];
        for branch in self.branches.clone() {
            // branch is an ancestor of the root branch if:
            // - it is the root branch, or
            // - the branch is a commit that occurs before the root branch.
            if git_chain.is_ancestor(&branch.branch_name, &self.root_branch)? {
                let branch_name = branch.branch_name.clone();

                if !dry_run {
                    branch.remove_from_chain(git_chain)?;
                }

                pruned_branches.push(branch_name);
            }
        }
        Ok(pruned_branches)
    }

    fn rename(self, git_chain: &GitChain, new_chain_name: &str) -> Result<(), Error> {
        // invariant: new_chain_name chain does not exist
        assert!(!Chain::chain_exists(git_chain, new_chain_name)?);

        for branch in self.branches {
            Branch::setup_branch(
                git_chain,
                new_chain_name,
                &branch.root_branch,
                &branch.branch_name,
                &SortBranch::Last,
            )?;
        }
        Ok(())
    }
}

struct GitChain {
    executable_name: String,
    repo: Repository,
}

// Structure to hold merge commit information
#[derive(Debug)]
struct MergeCommitInfo {
    message: Option<String>,
    stats: Option<MergeStats>,
}

#[derive(Debug)]
struct MergeStats {
    files_changed: usize,
    insertions: usize,
    deletions: usize,
}

impl GitChain {
    fn init() -> Result<Self, Error> {
        let name_of_current_executable = executable_name();

        let repo = Repository::discover(".")?;

        if repo.is_bare() {
            eprintln!(
                "Cannot run {} on bare git repository.",
                name_of_current_executable
            );
            process::exit(1);
        }

        let git_chain = GitChain {
            repo,
            executable_name: name_of_current_executable,
        };
        Ok(git_chain)
    }

    fn get_current_branch_name(&self) -> Result<String, Error> {
        let head = match self.repo.head() {
            Ok(head) => Some(head),
            Err(ref e)
                if e.code() == ErrorCode::UnbornBranch || e.code() == ErrorCode::NotFound =>
            {
                None
            }
            Err(e) => return Err(e),
        };

        let head = head.as_ref().and_then(|h| h.shorthand());

        match head {
            Some(branch_name) => Ok(branch_name.to_string()),
            None => Err(Error::from_str("Unable to get current branch name.")),
        }
    }

    fn get_local_git_config(&self) -> Result<Config, Error> {
        self.repo.config()?.open_level(ConfigLevel::Local)
    }

    fn get_git_config(&self, key: &str) -> Result<Option<String>, Error> {
        let local_config = self.get_local_git_config()?;
        match local_config.get_string(key) {
            Ok(value) => Ok(Some(value)),
            Err(ref e) if e.code() == ErrorCode::NotFound => Ok(None),
            Err(e) => Err(e),
        }
    }

    fn get_git_configs_matching_key(&self, regexp: &Regex) -> Result<Vec<(String, String)>, Error> {
        let local_config = self.get_local_git_config()?;
        let mut entries = vec![];

        local_config.entries(None)?.for_each(|entry| {
            if let Some(key) = entry.name() {
                if regexp.is_match(key) && entry.has_value() {
                    let key = key.to_string();
                    let value = entry.value().unwrap().to_string();
                    entries.push((key, value));
                }
            }
        })?;

        Ok(entries)
    }

    fn set_git_config(&self, key: &str, value: &str) -> Result<(), Error> {
        let mut local_config = self.get_local_git_config()?;
        local_config.set_str(key, value)?;
        Ok(())
    }

    fn delete_git_config(&self, key: &str) -> Result<(), Error> {
        let mut local_config = self.get_local_git_config()?;
        match local_config.remove(key) {
            Ok(()) => Ok(()),
            Err(ref e) if e.code() == ErrorCode::NotFound => Ok(()),
            Err(e) => Err(e),
        }
    }

    fn checkout_branch(&self, branch_name: &str) -> Result<(), Error> {
        let (object, reference) = self.repo.revparse_ext(branch_name)?;

        // set working directory
        self.repo.checkout_tree(&object, None)?;

        // set HEAD to branch_name
        match reference {
            // ref_name is an actual reference like branches or tags
            Some(ref_name) => self.repo.set_head(ref_name.name().unwrap()),
            // this is a commit, not a reference
            None => self.repo.set_head_detached(object.id()),
        }
        .unwrap_or_else(|_| panic!("Failed to set HEAD to branch {}", branch_name));

        Ok(())
    }

    fn git_branch_exists(&self, branch_name: &str) -> Result<bool, Error> {
        Ok(self.git_local_branch_exists(branch_name)?
            || self.git_remote_branch_exists(branch_name)?)
    }

    fn git_local_branch_exists(&self, branch_name: &str) -> Result<bool, Error> {
        match self.repo.find_branch(branch_name, BranchType::Local) {
            Ok(_branch) => Ok(true),
            Err(ref e) if e.code() == ErrorCode::NotFound => Ok(false),
            Err(e) => Err(e),
        }
    }

    fn git_remote_branch_exists(&self, branch_name: &str) -> Result<bool, Error> {
        match self.repo.find_branch(branch_name, BranchType::Remote) {
            Ok(_branch) => Ok(true),
            Err(ref e) if e.code() == ErrorCode::NotFound => Ok(false),
            Err(e) => Err(e),
        }
    }

    fn display_branch_not_part_of_chain_error(&self, branch_name: &str) {
        eprintln!("❌ Branch is not part of any chain: {}", branch_name.bold());
        eprintln!(
            "To initialize a chain for this branch, run {} init <chain_name> <root_branch>",
            self.executable_name
        );
    }

    fn run_status(&self, show_prs: bool) -> Result<(), Error> {
        let branch_name = self.get_current_branch_name()?;
        println!("On branch: {}", branch_name.bold());
        println!();

        let results = Branch::get_branch_with_chain(self, &branch_name)?;

        match results {
            BranchSearchResult::NotPartOfAnyChain => {
                self.display_branch_not_part_of_chain_error(&branch_name);
                process::exit(1);
            }
            BranchSearchResult::Branch(branch) => {
                branch.display_status(self, show_prs)?;
            }
        }

        Ok(())
    }

    fn init_chain(
        &self,
        chain_name: &str,
        root_branch: &str,
        branch_name: &str,
        sort_option: SortBranch,
    ) -> Result<(), Error> {
        let results = Branch::get_branch_with_chain(self, branch_name)?;

        match results {
            BranchSearchResult::NotPartOfAnyChain => {
                Branch::setup_branch(self, chain_name, root_branch, branch_name, &sort_option)?;

                match Branch::get_branch_with_chain(self, branch_name)? {
                    BranchSearchResult::NotPartOfAnyChain => {
                        eprintln!("Unable to set up chain for branch: {}", branch_name.bold());
                        process::exit(1);
                    }
                    BranchSearchResult::Branch(branch) => {
                        println!("🔗 Succesfully set up branch: {}", branch_name.bold());
                        println!();
                        branch.display_status(self, false)?;
                    }
                };
            }
            BranchSearchResult::Branch(branch) => {
                eprintln!("❌ Unable to initialize branch to a chain.",);
                eprintln!();
                eprintln!("Branch already part of a chain: {}", branch_name.bold());
                eprintln!("It is part of the chain: {}", branch.chain_name.bold());
                eprintln!("With root branch: {}", branch.root_branch.bold());
                process::exit(1);
            }
        };

        Ok(())
    }

    fn remove_branch_from_chain(&self, branch_name: String) -> Result<(), Error> {
        let results = Branch::get_branch_with_chain(self, &branch_name)?;

        match results {
            BranchSearchResult::NotPartOfAnyChain => {
                Branch::delete_all_configs(self, &branch_name)?;

                println!(
                    "Unable to remove branch from its chain: {}",
                    branch_name.bold()
                );
                println!("It is not part of any chain. Nothing to do.");
            }
            BranchSearchResult::Branch(branch) => {
                let chain_name = branch.chain_name.clone();
                let root_branch = branch.root_branch.clone();
                branch.remove_from_chain(self)?;

                println!(
                    "Removed branch {} from chain {}",
                    branch_name.bold(),
                    chain_name.bold()
                );
                println!("Its root branch was: {}", root_branch.bold());
            }
        };
        Ok(())
    }

    fn list_chains(&self, current_branch: &str, show_prs: bool) -> Result<(), Error> {
        let list = Chain::get_all_chains(self)?;

        if list.is_empty() {
            println!("No chains to list.");
            println!(
                "To initialize a chain for this branch, run {} init <root_branch> <chain_name>",
                self.executable_name
            );
            return Ok(());
        }

        for (index, chain) in list.iter().enumerate() {
            chain.display_list(self, current_branch, show_prs)?;

            if index != list.len() - 1 {
                println!();
            }
        }

        Ok(())
    }

    fn move_branch(
        &self,
        chain_name: &str,
        branch_name: &str,
        sort_option: &SortBranch,
    ) -> Result<(), Error> {
        match Branch::get_branch_with_chain(self, branch_name)? {
            BranchSearchResult::NotPartOfAnyChain => {
                self.display_branch_not_part_of_chain_error(branch_name);
                process::exit(1);
            }
            BranchSearchResult::Branch(branch) => {
                branch.move_branch(self, chain_name, sort_option)?;

                match Branch::get_branch_with_chain(self, &branch.branch_name)? {
                    BranchSearchResult::NotPartOfAnyChain => {
                        eprintln!("Unable to move branch: {}", branch.branch_name.bold());
                        process::exit(1);
                    }
                    BranchSearchResult::Branch(branch) => {
                        println!("🔗 Succesfully moved branch: {}", branch.branch_name.bold());
                        println!();
                        branch.display_status(self, false)?;
                    }
                };
            }
        };

        Ok(())
    }

    fn get_commit_hash_of_head(&self) -> Result<String, Error> {
        let head = self.repo.head()?;
        let oid = head.target().unwrap();
        let commit = self.repo.find_commit(oid).unwrap();
        Ok(commit.id().to_string())
    }

    fn get_tree_id_from_branch_name(&self, branch_name: &str) -> Result<String, Error> {
        // tree_id = git rev-parse branch_name^{tree}
        // let output = Command::new("git")
        //     .arg("rev-parse")
        //     .arg(format!("{}^{{tree}}", branch_name))
        //     .output()
        //     .unwrap_or_else(|_| panic!("Unable to get tree id of branch {}", branch_name.bold()));

        // if output.status.success() {
        //     let raw_output = String::from_utf8(output.stdout).unwrap();
        //     let tree_id = raw_output.trim().to_string();
        //     return Ok(tree_id);
        // }

        // return Err(Error::from_str(&format!(
        //     "Unable to get tree id of branch {}",
        //     branch_name.bold()
        // )));

        match self
            .repo
            .revparse_single(&format!("{}^{{tree}}", branch_name))
        {
            Ok(tree_object) => {
                assert_eq!(tree_object.kind().unwrap(), ObjectType::Tree);
                Ok(tree_object.id().to_string())
            }
            Err(_err) => Err(Error::from_str(&format!(
                "Unable to get tree id of branch {}",
                branch_name.bold()
            ))),
        }
    }

    fn is_squashed_merged(
        &self,
        common_ancestor: &str,
        parent_branch: &str,
        current_branch: &str,
    ) -> Result<bool, Error> {
        // References:
        // https://blog.takanabe.tokyo/en/2020/04/remove-squash-merged-local-git-branches/
        // https://github.com/not-an-aardvark/git-delete-squashed

        // common_ancestor should be pre-computed beforehand, ideally with self.merge_base_fork_point()
        // common_ancestor is commit sha

        // tree_id = git rev-parse current_branch^{tree}
        let tree_id = self.get_tree_id_from_branch_name(current_branch)?;

        // dangling_commit_id = git commit-tree tree_id -p common_ancestor -m "Temp commit for checking is_squashed_merged for branch current_branch"
        let output = Command::new("git")
            .arg("commit-tree")
            .arg(&tree_id)
            .arg("-p")
            .arg(common_ancestor)
            .arg("-m")
            .arg(format!(
                "Temp commit for checking is_squashed_merged for branch {}",
                current_branch
            ))
            .output()
            .unwrap_or_else(|_| {
                panic!(
                    "Unable to generate commit-tree of branch {}",
                    current_branch.bold()
                )
            });

        let dangling_commit_id = if output.status.success() {
            let raw_output = String::from_utf8(output.stdout).unwrap();
            let dangling_commit_id = raw_output.trim().to_string();
            dangling_commit_id
        } else {
            return Err(Error::from_str(&format!(
                "Unable to generate commit-tree of branch {}",
                current_branch.bold()
            )));
        };

        // output = git cherry parent_branch dangling_commit_id
        let output = Command::new("git")
            .arg("cherry")
            .arg(parent_branch)
            .arg(&dangling_commit_id)
            .output()
            .unwrap_or_else(|_| {
                panic!(
                    "Unable to determine if branch {} was squashed and merged into {}",
                    current_branch.bold(),
                    parent_branch.bold()
                )
            });

        let cherry_output = if output.status.success() {
            let raw_output = String::from_utf8(output.stdout).unwrap();
            raw_output.trim().to_string()
        } else {
            return Err(Error::from_str(&format!(
                "Unable to determine if branch {} was squashed and merged into {}",
                current_branch.bold(),
                parent_branch.bold()
            )));
        };

        let lines: Vec<String> = cherry_output.lines().map(|x| x.to_string()).collect();
        if lines.is_empty() {
            return Ok(true);
        }

        if lines.len() == 1 {
            // check if output is a single line containing "- dangling_commit_id"
            let line = &lines[0].trim();
            let is_squashed_merged = line.starts_with(&format!("- {}", dangling_commit_id));
            return Ok(is_squashed_merged);
        }

        for line in lines {
            if line.trim().starts_with('-') {
                continue;
            } else {
                return Ok(false);
            }
        }

        Ok(true)
    }

    fn rebase(&self, chain_name: &str, step_rebase: bool, ignore_root: bool) -> Result<(), Error> {
        match self.preliminary_checks(chain_name) {
            Ok(_) => {}
            Err(e) => {
                return Err(Error::from_str(&format!(
                    "🛑 Unable to rebase chain {}: {}",
                    chain_name, e
                )));
            }
        }

        let chain = Chain::get_chain(self, chain_name)?;
        let orig_branch = self.get_current_branch_name()?;
        let root_branch = chain.root_branch;

        // List of common ancestors between each branch and its parent branch.
        // For the first branch, a common ancestor is generated between it and the root branch.
        //
        // The following command is used to generate the common ancestors:
        // git merge-base --fork-point <ancestor_branch> <descendant_branch>
        let mut common_ancestors = vec![];

        for (index, branch) in chain.branches.iter().enumerate() {
            if index == 0 {
                let common_point = self.smart_merge_base(&root_branch, &branch.branch_name)?;
                common_ancestors.push(common_point);
                continue;
            }

            let prev_branch = &chain.branches[index - 1];

            let common_point =
                self.smart_merge_base(&prev_branch.branch_name, &branch.branch_name)?;
            common_ancestors.push(common_point);
        }

        assert_eq!(chain.branches.len(), common_ancestors.len());

        let mut num_of_rebase_operations = 0;
        let mut num_of_branches_visited = 0;

        for (index, branch) in chain.branches.iter().enumerate() {
            if step_rebase && num_of_rebase_operations == 1 {
                // performed at most one rebase.
                break;
            }

            num_of_branches_visited += 1;

            let prev_branch_name = if index == 0 {
                &root_branch
            } else {
                &chain.branches[index - 1].branch_name
            };

            if index == 0 && ignore_root {
                // Skip the rebase operation for the first branch of the chain.
                // Essentially, we do not rebase the first branch against the root branch.
                println!();
                println!(
                    "⚠️  Not rebasing branch {} against root branch {}. Skipping.",
                    &branch.branch_name.bold(),
                    prev_branch_name.bold()
                );
                continue;
            }

            // git rebase --onto <onto> <upstream> <branch>
            // git rebase --onto parent_branch fork_point branch.name

            self.checkout_branch(&branch.branch_name)?;

            let before_sha1 = self.get_commit_hash_of_head()?;

            let common_point = &common_ancestors[index];

            // check if current branch is squashed merged to prev_branch_name
            if self.is_squashed_merged(common_point, prev_branch_name, &branch.branch_name)? {
                println!();
                println!(
                    "⚠️  Branch {} is detected to be squashed and merged onto {}.",
                    &branch.branch_name.bold(),
                    prev_branch_name.bold()
                );

                let command = format!("git reset --hard {}", &prev_branch_name);

                // git reset --hard <prev_branch_name>
                let output = Command::new("git")
                    .arg("reset")
                    .arg("--hard")
                    .arg(prev_branch_name)
                    .output()
                    .unwrap_or_else(|_| panic!("Unable to run: {}", &command));

                if !output.status.success() {
                    eprintln!("Unable to run: {}", &command);
                    process::exit(1);
                }

                println!(
                    "Resetting branch {} to {}",
                    &branch.branch_name.bold(),
                    prev_branch_name.bold()
                );
                println!("{}", command);

                continue;
            }

            let command = format!(
                "git rebase --keep-empty --onto {} {} {}",
                &prev_branch_name, common_point, &branch.branch_name
            );

            let output = Command::new("git")
                .arg("rebase")
                .arg("--keep-empty")
                .arg("--onto")
                .arg(prev_branch_name)
                .arg(common_point)
                .arg(&branch.branch_name)
                .output()
                .unwrap_or_else(|_| panic!("Unable to run: {}", &command));

            println!();
            println!("{}", command);

            // ensure repository is in a clean state
            match self.repo.state() {
                RepositoryState::Clean => {
                    if !output.status.success() {
                        eprintln!("Command returned non-zero exit status: {}", command);
                        eprintln!("It returned: {}", output.status.code().unwrap());
                        io::stdout().write_all(&output.stdout).unwrap();
                        io::stderr().write_all(&output.stderr).unwrap();
                        process::exit(1);
                    }
                    io::stdout().write_all(&output.stdout).unwrap();
                    io::stderr().write_all(&output.stderr).unwrap();

                    let after_sha1 = self.get_commit_hash_of_head()?;

                    if before_sha1 != after_sha1 {
                        num_of_rebase_operations += 1;
                    }
                    // go ahead to rebase next branch.
                }
                _ => {
                    print_rebase_error(
                        &self.executable_name,
                        &branch.branch_name,
                        prev_branch_name,
                    );
                    process::exit(1);
                }
            }
        }

        let current_branch = self.get_current_branch_name()?;

        if current_branch != orig_branch {
            println!();
            println!("Switching back to branch: {}", orig_branch.bold());
            self.checkout_branch(&orig_branch)?;
        }

        println!();
        if step_rebase
            && num_of_rebase_operations == 1
            && num_of_branches_visited != chain.branches.len()
        {
            println!("Performed one rebase on branch: {}", current_branch.bold());
            println!();
            println!(
                "To continue rebasing, run {} rebase --step",
                self.executable_name
            );

            return Ok(());
        }

        if ignore_root {
            println!(
                "⚠️ Did not rebase chain against root branch: {}",
                root_branch.bold()
            );
        }
        if num_of_rebase_operations > 0 {
            println!("🎉 Successfully rebased chain {}", chain.name.bold());
        } else {
            println!("Chain {} is already up-to-date.", chain.name.bold());
        }

        Ok(())
    }

    fn dirty_working_directory(&self) -> Result<bool, Error> {
        // perform equivalent to git diff-index HEAD
        let obj = self.repo.revparse_single("HEAD")?;
        let tree = obj.peel(ObjectType::Tree)?;

        // This is used for diff formatting for diff-index. But we're only interested in the diff stats.
        // let mut opts = DiffOptions::new();
        // opts.id_abbrev(40);

        let diff = self
            .repo
            .diff_tree_to_workdir_with_index(tree.as_tree(), None)?;

        let diff_stats = diff.stats()?;
        let has_changes = diff_stats.files_changed() > 0
            || diff_stats.insertions() > 0
            || diff_stats.deletions() > 0;

        Ok(has_changes)
    }

    fn backup(&self, chain_name: &str) -> Result<(), Error> {
        if Chain::chain_exists(self, chain_name)? {
            let chain = Chain::get_chain(self, chain_name)?;

            // ensure repository is in a clean state
            match self.repo.state() {
                RepositoryState::Clean => {
                    // go ahead to back up chain.
                }
                _ => {
                    eprintln!(
                        "🛑 Repository needs to be in a clean state before backing up chain: {}",
                        chain_name
                    );
                    process::exit(1);
                }
            }

            if self.dirty_working_directory()? {
                eprintln!(
                    "🛑 Unable to back up branches for the chain: {}",
                    chain.name.bold()
                );
                eprintln!("You have uncommitted changes in your working directory.");
                eprintln!("Please commit or stash them.");
                process::exit(1);
            }

            let orig_branch = self.get_current_branch_name()?;

            chain.backup(self)?;

            let current_branch = self.get_current_branch_name()?;

            if current_branch != orig_branch {
                println!("Switching back to branch: {}", orig_branch.bold());
                self.checkout_branch(&orig_branch)?;
            }

            println!("🎉 Successfully backed up chain: {}", chain.name.bold());
        } else {
            eprintln!("Unable to back up chain.");
            eprintln!("Chain does not exist: {}", chain_name);
            process::exit(1);
        }
        Ok(())
    }

    fn push(&self, chain_name: &str, force_push: bool) -> Result<(), Error> {
        if Chain::chain_exists(self, chain_name)? {
            let chain = Chain::get_chain(self, chain_name)?;

            let branches_pushed = chain.push(self, force_push)?;

            println!("Pushed {} branches.", format!("{}", branches_pushed).bold());
        } else {
            eprintln!("Unable to push branches of the chain.");
            eprintln!("Chain does not exist: {}", chain_name);
            process::exit(1);
        }
        Ok(())
    }

    fn prune(&self, chain_name: &str, dry_run: bool) -> Result<(), Error> {
        if Chain::chain_exists(self, chain_name)? {
            let chain = Chain::get_chain(self, chain_name)?;

            let pruned_branches = chain.prune(self, dry_run)?;
            if !pruned_branches.is_empty() {
                println!(
                    "Removed the following branches from chain: {}",
                    chain_name.bold()
                );
                println!();

                for branch in &pruned_branches {
                    println!("{}", branch);
                }

                println!();
                println!(
                    "Pruned {} branches.",
                    format!("{}", pruned_branches.len()).bold()
                );

                if dry_run {
                    println!();
                    println!("{}", "This was a dry-run, no branches pruned!".bold());
                }
            } else if dry_run {
                println!(
                    "This was a dry-run, no branches pruned for chain: {}",
                    chain_name.bold()
                );
            } else {
                println!("No branches pruned for chain: {}", chain_name.bold());
            }
        } else {
            eprintln!("Unable to prune branches of the chain.");
            eprintln!("Chain does not exist: {}", chain_name);
            process::exit(1);
        }
        Ok(())
    }

    fn smart_merge_base(
        &self,
        ancestor_branch: &str,
        descendant_branch: &str,
    ) -> Result<String, Error> {
        if self.is_ancestor(ancestor_branch, descendant_branch)? {
            // Can "fast forward" from ancestor_branch to descendant_branch
            return self.merge_base(ancestor_branch, descendant_branch);
        }
        self.merge_base_fork_point(ancestor_branch, descendant_branch)
    }

    fn merge_base(&self, ancestor_branch: &str, descendant_branch: &str) -> Result<String, Error> {
        // git merge-base <ancestor_branch> <descendant_branch>

        let output = Command::new("git")
            .arg("merge-base")
            .arg(ancestor_branch)
            .arg(descendant_branch)
            .output()
            .unwrap_or_else(|_| {
                panic!(
                    "Unable to run: git merge-base {} {}",
                    ancestor_branch.bold(),
                    descendant_branch.bold()
                )
            });

        if output.status.success() {
            let raw_output = String::from_utf8(output.stdout).unwrap();
            let common_point = raw_output.trim().to_string();
            return Ok(common_point);
        }
        Err(Error::from_str(&format!(
            "Unable to get common ancestor of {} and {}",
            ancestor_branch.bold(),
            descendant_branch.bold()
        )))
    }

    fn merge_base_fork_point(
        &self,
        ancestor_branch: &str,
        descendant_branch: &str,
    ) -> Result<String, Error> {
        // git merge-base --fork-point <ancestor_branch> <descendant_branch>

        let output = Command::new("git")
            .arg("merge-base")
            .arg("--fork-point")
            .arg(ancestor_branch)
            .arg(descendant_branch)
            .output()
            .unwrap_or_else(|_| {
                panic!(
                    "Unable to run: git merge-base --fork-point {} {}",
                    ancestor_branch.bold(),
                    descendant_branch.bold()
                )
            });

        if output.status.success() {
            let raw_output = String::from_utf8(output.stdout).unwrap();
            let common_point = raw_output.trim().to_string();
            Ok(common_point)
        } else {
            // fork-point not found, try git merge-base
            self.merge_base(ancestor_branch, descendant_branch)
        }
    }

    fn is_ancestor(&self, ancestor_branch: &str, descendant_branch: &str) -> Result<bool, Error> {
        match self.merge_base(ancestor_branch, descendant_branch) {
            Ok(common_point) => {
                let (common_point_obj, _) = self.repo.revparse_ext(&common_point)?;
                let (ancestor_object, _reference) = self.repo.revparse_ext(ancestor_branch)?;
                Ok(common_point_obj.id() == ancestor_object.id())
            }
            Err(_) => Ok(false),
        }
    }

    fn preliminary_checks(&self, chain_name: &str) -> Result<(), Error> {
        if !Chain::chain_exists(self, chain_name)? {
            return Err(Error::from_str(&format!(
                "Chain {} does not exist",
                chain_name
            )));
        }

        // invariant: chain_name chain exists
        let chain = Chain::get_chain(self, chain_name)?;

        // ensure root branch exists
        if !self.git_branch_exists(&chain.root_branch)? {
            return Err(Error::from_str(&format!(
                "Root branch does not exist: {}",
                chain.root_branch.bold()
            )));
        }

        // ensure each branch exists
        for branch in &chain.branches {
            if !self.git_local_branch_exists(&branch.branch_name)? {
                return Err(Error::from_str(&format!(
                    "Branch does not exist: {}",
                    branch.branch_name.bold()
                )));
            }
        }

        // ensure repository is in a clean state
        match self.repo.state() {
            RepositoryState::Clean => {
                // safe to proceed
            }
            _ => {
                return Err(Error::from_str(
                    "Repository needs to be in a clean state before merging.",
                ));
            }
        }

        if self.dirty_working_directory()? {
            return Err(Error::from_str(
                "You have uncommitted changes in your working directory.",
            ));
        }

        Ok(())
    }

    fn get_previous_branch(&self, chain: &Chain, index: usize) -> String {
        if index == 0 {
            chain.root_branch.clone()
        } else {
            chain.branches[index - 1].branch_name.clone()
        }
    }

    fn calculate_basic_merge_bases(&self, chain: &Chain) -> Result<Vec<String>, Error> {
        let mut common_ancestors = vec![];

        for (index, branch) in chain.branches.iter().enumerate() {
            let prev_branch = self.get_previous_branch(chain, index);

            // Use regular merge-base without fork-point
            let common_point = self.merge_base(&prev_branch, &branch.branch_name)?;
            common_ancestors.push(common_point);
        }

        Ok(common_ancestors)
    }

    fn calculate_smart_merge_bases(&self, chain: &Chain) -> Result<Vec<String>, Error> {
        let mut common_ancestors = vec![];

        for (index, branch) in chain.branches.iter().enumerate() {
            let prev_branch = self.get_previous_branch(chain, index);

            // Use smart merge-base with potential fork-point
            let common_point = self.smart_merge_base(&prev_branch, &branch.branch_name)?;
            common_ancestors.push(common_point);
        }

        Ok(common_ancestors)
    }

    fn execute_merge(&self, upstream: &str, merge_flags: &[String]) -> Result<MergeResult, Error> {
        // Build command with all the specified flags
        let mut command = Command::new("git");
        command.arg("merge");

        // Add any custom merge flags
        for flag in merge_flags {
            command.arg(flag);
        }

        command.arg(upstream);

        // Collect output
        let output = command
            .output()
            .map_err(|e| Error::from_str(&format!("IO error: {}", e)))?;

        if output.status.success() {
            // Check if it was a no-op merge
            if String::from_utf8_lossy(&output.stdout).contains("Already up to date") {
                return Ok(MergeResult::AlreadyUpToDate);
            }

            // Successfully merged
            Ok(MergeResult::Success(
                String::from_utf8_lossy(&output.stdout).to_string(),
            ))
        } else {
            // Check if it's a merge conflict
            if self.repo.state() != RepositoryState::Clean {
                return Ok(MergeResult::Conflict(
                    String::from_utf8_lossy(&output.stderr).to_string(),
                ));
            }

            // Other error
            Err(Error::git_command_failed(
                format!("git merge {}", upstream),
                output.status.code().unwrap_or(1),
                String::from_utf8_lossy(&output.stdout).to_string(),
                String::from_utf8_lossy(&output.stderr).to_string(),
            ))
        }
    }

    // Helper function to get merge commit information for detailed reporting
    fn get_merge_commit_info(
        &self,
        parent_branch: &str,
        branch_name: &str,
    ) -> Result<Vec<MergeCommitInfo>, Error> {
        // Get the latest commit on the branch
        let mut command = Command::new("git");
        command.args(["log", "--oneline", "-1", branch_name]);
        let output = match command.output() {
            Ok(output) => output,
            Err(_) => return Ok(vec![]), // Return empty vec on error
        };

        if !output.status.success() {
            return Ok(vec![]);
        }

        let latest_commit = String::from_utf8_lossy(&output.stdout).trim().to_string();
        if latest_commit.is_empty() {
            return Ok(vec![]);
        }

        // Check if it's a merge commit by looking for parent commits
        let commit_hash = latest_commit.split_whitespace().next().unwrap_or("");
        if commit_hash.is_empty() {
            return Ok(vec![]);
        }

        // Get commit information
        let mut command = Command::new("git");
        command.args(["show", "--stat", commit_hash]);
        let output = match command.output() {
            Ok(output) => output,
            Err(_) => return Ok(vec![]),
        };

        if !output.status.success() {
            return Ok(vec![]);
        }

        let commit_info = String::from_utf8_lossy(&output.stdout).to_string();

        // Check if it's a merge commit, which typically contains "Merge" in the commit message
        if commit_info.contains(&format!("Merge branch '{}'", parent_branch))
            || commit_info.contains("Merge branch")
        {
            // Extract commit message (first line after commit hash)
            let commit_lines: Vec<&str> = commit_info.lines().collect();
            let message = commit_lines
                .iter()
                .position(|line| line.trim().starts_with("Merge branch"))
                .map(|idx| commit_lines[idx].trim().to_string());

            // Extract stats
            let stats_line = commit_lines
                .iter()
                .find(|line| line.contains("files changed") || line.contains("file changed"));

            let stats = stats_line.map(|line| {
                let mut files_changed = 0;
                let mut insertions = 0;
                let mut deletions = 0;

                if let Some(files_idx) = line.find("file changed") {
                    if let Some(files_num) = line[..files_idx].split_whitespace().last() {
                        files_changed = files_num.parse().unwrap_or(0);
                    }
                } else if let Some(files_idx) = line.find("files changed") {
                    if let Some(files_num) = line[..files_idx].split_whitespace().last() {
                        files_changed = files_num.parse().unwrap_or(0);
                    }
                }

                if let Some(ins_idx) = line.find("insertion") {
                    if let Some(ins_end) = line[..ins_idx].rfind(' ') {
                        if let Some(ins_start) = line[..ins_end].rfind(' ') {
                            let ins_str = &line[ins_start + 1..ins_end];
                            insertions = ins_str.parse().unwrap_or(0);
                        }
                    }
                }

                if let Some(del_idx) = line.find("deletion") {
                    if let Some(del_end) = line[..del_idx].rfind(' ') {
                        if let Some(del_start) = line[..del_end].rfind(' ') {
                            let del_str = &line[del_start + 1..del_end];
                            deletions = del_str.parse().unwrap_or(0);
                        }
                    }
                }

                MergeStats {
                    files_changed,
                    insertions,
                    deletions,
                }
            });

            return Ok(vec![MergeCommitInfo { message, stats }]);
        }

        // It's not a merge commit
        Ok(vec![])
    }

    fn report_merge_results(
        &self,
        chain_name: &str,
        merge_operations: usize,
        merge_conflicts: Vec<(String, String)>,
        skipped_branches: Vec<(String, String)>,
        squashed_merges: Vec<(String, String)>,
        options: &MergeOptions,
    ) -> Result<(), Error> {
        println!("\n📊 Merge Summary for Chain: {}", chain_name.bold());
        println!("  ✅ Successful merges: {}", merge_operations);

        if !merge_conflicts.is_empty() {
            println!("  ⚠️  Merge conflicts: {}", merge_conflicts.len());
            for (upstream, branch) in &merge_conflicts {
                println!("     - {} into {}", upstream.bold(), branch.bold());
            }
        }

        if !skipped_branches.is_empty() {
            println!("  ℹ️  Skipped branches: {}", skipped_branches.len());
            for (upstream, branch) in &skipped_branches {
                println!("     - {} into {}", upstream.bold(), branch.bold());
            }
        }

        if !squashed_merges.is_empty() {
            println!("  🔄 Squashed merges handled: {}", squashed_merges.len());
            for (upstream, branch) in &squashed_merges {
                println!("     - Reset {} to {}", branch.bold(), upstream.bold());
            }
        }

        // For detailed reporting, show information about each branch merge
        if matches!(options.report_level, ReportLevel::Detailed) && merge_operations > 0 {
            println!("\n📝 Detailed Merge Information:");

            // Get the chain's branches
            if let Ok(chain) = Chain::get_chain(self, chain_name) {
                for (index, branch) in chain.branches.iter().enumerate() {
                    if index == 0 && options.ignore_root {
                        continue; // Skip first branch if ignore_root is true
                    }

                    let prev_branch = if index == 0 {
                        chain.root_branch.clone()
                    } else {
                        chain.branches[index - 1].branch_name.clone()
                    };

                    // Skip printing detailed info for skipped branches and squashed merges
                    let is_skipped = skipped_branches
                        .iter()
                        .any(|(up, br)| *up == prev_branch && *br == branch.branch_name);
                    let is_squashed = squashed_merges
                        .iter()
                        .any(|(up, br)| *up == prev_branch && *br == branch.branch_name);
                    let is_conflict = merge_conflicts
                        .iter()
                        .any(|(up, br)| *up == prev_branch && *br == branch.branch_name);

                    if is_skipped {
                        println!(
                            "  {} ➔ {}: {}",
                            prev_branch.bold(),
                            branch.branch_name.bold(),
                            "Skipped".dimmed()
                        );
                        continue;
                    }

                    if is_squashed {
                        println!(
                            "  {} ➔ {}: {}",
                            prev_branch.bold(),
                            branch.branch_name.bold(),
                            "Squashed and reset".dimmed()
                        );
                        continue;
                    }

                    if is_conflict {
                        println!(
                            "  {} ➔ {}: {}",
                            prev_branch.bold(),
                            branch.branch_name.bold(),
                            "Merge conflict".red()
                        );
                        continue;
                    }

                    // Try to get commit information for successful merges
                    if let Ok(commits) =
                        self.get_merge_commit_info(&prev_branch, &branch.branch_name)
                    {
                        if commits.is_empty() {
                            // Branch was already up to date
                            println!(
                                "  {} ➔ {}: {}",
                                prev_branch.bold(),
                                branch.branch_name.bold(),
                                "Already up to date".dimmed()
                            );
                        } else {
                            for commit in commits {
                                println!(
                                    "  {} ➔ {}: {}",
                                    prev_branch.bold(),
                                    branch.branch_name.bold(),
                                    commit
                                        .message
                                        .unwrap_or_else(|| "No commit message".to_string())
                                        .green()
                                );

                                if let Some(stat) = commit.stats {
                                    println!(
                                        "    {} insertions(+), {} deletions(-) across {} files",
                                        stat.insertions, stat.deletions, stat.files_changed
                                    );
                                }
                            }
                        }
                    }
                }
            }
        }

        // Overall status message
        if merge_operations > 0 {
            println!("\n🎉 Successfully merged chain {}", chain_name.bold());
        } else if merge_conflicts.is_empty() {
            println!("\nℹ️  Chain {} is already up-to-date.", chain_name.bold());
        } else {
            println!(
                "\n⚠️  Chain {} was partially merged with conflicts.",
                chain_name.bold()
            );
            println!("   Run `git status` to see conflicted files.");
            println!("   After resolving conflicts, continue with regular git commands:");
            println!("     git add <resolved-files>");
            println!("     git commit -m \"Merge conflict resolution\"");
        }

        Ok(())
    }

    fn validate_chain_and_repository_state(&self, chain_name: &str) -> Result<(), Error> {
        // Get the chain and ensure it exists
        let chain = Chain::get_chain(self, chain_name)?;

        // Ensure root branch exists
        if !self.git_branch_exists(&chain.root_branch)? {
            return Err(Error::from_str(&format!(
                "Root branch does not exist: {}",
                chain.root_branch.bold()
            )));
        }

        // Ensure each branch exists
        for branch in &chain.branches {
            if !self.git_local_branch_exists(&branch.branch_name)? {
                return Err(Error::from_str(&format!(
                    "Branch does not exist: {}",
                    branch.branch_name.bold()
                )));
            }
        }

        // Ensure repository is in a clean state
        match self.repo.state() {
            RepositoryState::Clean => {
                // Repository is in a clean state, proceed
            }
            _ => {
                return Err(Error::from_str(
                    "🛑 Repository needs to be in a clean state before merging.",
                ));
            }
        }

        // Check for uncommitted changes
        if self.dirty_working_directory()? {
            return Err(Error::from_str(&format!(
                "🛑 Unable to merge branches for the chain: {}\nYou have uncommitted changes in your working directory.\nPlease commit or stash them.",
                chain_name.bold()
            )));
        }

        Ok(())
    }

    fn reset_hard_to_branch(&self, branch_name: &str) -> Result<(), Error> {
        let command = format!("git reset --hard {}", branch_name);

        let output = Command::new("git")
            .arg("reset")
            .arg("--hard")
            .arg(branch_name)
            .output()
            .unwrap_or_else(|_| panic!("Unable to run: {}", &command));

        if !output.status.success() {
            return Err(Error::from_str(&format!("Unable to run: {}", command)));
        }

        Ok(())
    }

    // Comprehensive merge with enhanced configuration
    // Provides capabilities like detailed reporting and flexible conflict handling.
    fn merge_chain_with_options(
        &self,
        chain_name: &str,
        options: MergeOptions,
    ) -> Result<(), Error> {
        // Validate inputs and check repository state
        self.validate_chain_and_repository_state(chain_name)?;

        let chain = Chain::get_chain(self, chain_name)?;
        let orig_branch = self.get_current_branch_name()?;

        // Calculate merge bases with smart fork point detection if enabled
        let merge_bases = if options.simple_mode || !options.use_fork_point {
            self.calculate_basic_merge_bases(&chain)?
        } else {
            self.calculate_smart_merge_bases(&chain)?
        };

        // Keep track of what happened
        let mut merge_operations = 0;
        let mut merge_conflicts = Vec::new();
        let mut skipped_branches = Vec::new();
        let mut squashed_merges = Vec::new();

        // Iterate through branches
        for (index, branch) in chain.branches.iter().enumerate() {
            let prev_branch = self.get_previous_branch(&chain, index);

            // Skip root merge if configured
            if index == 0 && options.ignore_root {
                if options.verbose {
                    println!(
                        "\n⚠️  Not merging branch {} against root branch {}. Skipping.",
                        branch.branch_name.bold(),
                        prev_branch.bold()
                    );
                }
                skipped_branches.push((prev_branch.to_string(), branch.branch_name.clone()));
                continue;
            }

            // Check out the branch to merge into
            self.checkout_branch(&branch.branch_name)?;

            if options.verbose {
                println!("\nProcessing branch: {}", branch.branch_name.bold());
            }

            // Store hash before merge for change detection
            let _before_sha1 = self.get_commit_hash_of_head()?;

            // Handle special cases (e.g., squashed merges) unless in simple mode
            if !options.simple_mode
                && self.is_squashed_merged(
                    &merge_bases[index],
                    &prev_branch,
                    &branch.branch_name,
                )?
            {
                if options.verbose {
                    println!(
                        "⚠️  Branch {} is detected to be squashed and merged onto {}.",
                        branch.branch_name.bold(),
                        prev_branch.bold()
                    );
                }

                // Handle the squashed merge case according to configuration
                match options.squashed_merge_handling {
                    SquashedMergeHandling::Reset => {
                        // Reset the branch to the previous branch
                        self.reset_hard_to_branch(&prev_branch)?;
                        squashed_merges.push((prev_branch.to_string(), branch.branch_name.clone()));
                        if options.verbose {
                            println!(
                                "Resetting branch {} to {}",
                                branch.branch_name.bold(),
                                prev_branch.bold()
                            );
                        }
                        continue;
                    }
                    SquashedMergeHandling::Skip => {
                        if options.verbose {
                            println!(
                                "Skipping merge as branch appears to be already squashed-merged."
                            );
                        }
                        skipped_branches
                            .push((prev_branch.to_string(), branch.branch_name.clone()));
                        continue;
                    }
                    SquashedMergeHandling::Merge => {
                        if options.verbose {
                            println!("Proceeding with merge despite squashed merge detection.");
                        }
                        // Continue with the merge despite squashed merge detection
                    }
                }
            }

            // Perform the merge with all the specified options
            match self.execute_merge(&prev_branch, &options.merge_flags)? {
                MergeResult::Success(summary) => {
                    merge_operations += 1;
                    if options.verbose {
                        println!("{}", summary);
                    }
                }
                MergeResult::AlreadyUpToDate => {
                    if options.verbose {
                        println!(
                            "Branch {} is already up-to-date with {}.",
                            branch.branch_name.bold(),
                            prev_branch.bold()
                        );
                    }
                }
                MergeResult::Conflict(message) => {
                    merge_conflicts.push((prev_branch.to_string(), branch.branch_name.clone()));
                    if options.verbose {
                        println!(
                            "🛑 Merge conflict between {} and {}:",
                            prev_branch.bold(),
                            branch.branch_name.bold()
                        );
                        println!("{}", message);
                    }

                    return Err(Error::merge_conflict(
                        branch.branch_name.clone(),
                        prev_branch.clone(),
                        Some(message),
                    ));
                }
            }
        }

        // Return to original branch if configured and needed
        if options.return_to_original && self.get_current_branch_name()? != orig_branch {
            if options.verbose {
                println!("\nSwitching back to branch: {}", orig_branch.bold());
            }
            self.checkout_branch(&orig_branch)?;
        }

        // Generate detailed report of what happened based on report level
        match options.report_level {
            ReportLevel::Minimal => {
                // Minimal reporting
                if merge_operations > 0 {
                    println!("Successfully merged chain {}", chain_name.bold());
                } else if merge_conflicts.is_empty() {
                    println!("Chain {} is already up-to-date.", chain_name.bold());
                } else {
                    println!("Failed to merge chain {}", chain_name.bold());
                }
            }
            ReportLevel::Standard | ReportLevel::Detailed => {
                // Standard/Detailed reporting
                self.report_merge_results(
                    chain_name,
                    merge_operations,
                    merge_conflicts,
                    skipped_branches,
                    squashed_merges,
                    &options,
                )?;
            }
        }

        Ok(())
    }

    fn pr(&self, chain_name: &str, draft: bool) -> Result<(), Error> {
        check_gh_cli_installed()?;
        if Chain::chain_exists(self, chain_name)? {
            let chain = Chain::get_chain(self, chain_name)?;

            for (i, branch) in chain.branches.iter().enumerate() {
                let base_branch = if i == 0 {
                    &chain.root_branch
                } else {
                    &chain.branches[i - 1].branch_name
                };

                let mut gh_command = Command::new("gh");
                gh_command.arg("pr").arg("create").arg("--base").arg(base_branch).arg("--head").arg(&branch.branch_name);

                if draft {
                    gh_command.arg("--draft");
                }

                let output = gh_command.output().unwrap_or_else(|_| {
                    panic!(
                        "Unable to create pull request for branch {}",
                        branch.branch_name.bold()
                    )
                });

                if output.status.success() {
                    println!("✅ Created PR for {} -> {}", branch.branch_name.bold(), base_branch.bold());
                } else {
                    io::stdout().write_all(&output.stdout).unwrap();
                    io::stderr().write_all(&output.stderr).unwrap();
                    println!("🛑 Failed to create PR for {}", branch.branch_name.bold());
                }
            }
        } else {
            eprintln!("Unable to create PRs for the chain.");
            eprintln!("Chain does not exist: {}", chain_name);
            process::exit(1);
        }
        Ok(())
    }
}

fn parse_sort_option(
    git_chain: &GitChain,
    chain_name: &str,
    before_branch: Option<&str>,
    after_branch: Option<&str>,
) -> Result<SortBranch, Error> {
    if let Some(before_branch) = before_branch {
        if !git_chain.git_local_branch_exists(before_branch)? {
            return Err(Error::from_str(&format!(
                "Branch does not exist: {}",
                before_branch.bold()
            )));
        }

        let before_branch = match Branch::get_branch_with_chain(git_chain, before_branch)? {
            BranchSearchResult::NotPartOfAnyChain => {
                git_chain.display_branch_not_part_of_chain_error(before_branch);
                process::exit(1);
            }
            BranchSearchResult::Branch(before_branch) => {
                if before_branch.chain_name != chain_name {
                    return Err(Error::from_str(&format!(
                        "Branch {} is not part of chain {}",
                        before_branch.branch_name.bold(),
                        chain_name.bold()
                    )));
                }
                before_branch
            }
        };

        Ok(SortBranch::Before(before_branch))
    } else if let Some(after_branch) = after_branch {
        if !git_chain.git_local_branch_exists(after_branch)? {
            return Err(Error::from_str(&format!(
                "Branch does not exist: {}",
                after_branch.bold()
            )));
        }

        let after_branch = match Branch::get_branch_with_chain(git_chain, after_branch)? {
            BranchSearchResult::NotPartOfAnyChain => {
                git_chain.display_branch_not_part_of_chain_error(after_branch);
                process::exit(1);
            }
            BranchSearchResult::Branch(after_branch) => {
                if after_branch.chain_name != chain_name {
                    return Err(Error::from_str(&format!(
                        "Branch {} is not part of chain {}",
                        after_branch.branch_name.bold(),
                        chain_name.bold()
                    )));
                }
                after_branch
            }
        };

        Ok(SortBranch::After(after_branch))
    } else {
        Ok(SortBranch::Last)
    }
}

fn run(arg_matches: ArgMatches) -> Result<(), Error> {
    let git_chain = GitChain::init()?;

    match arg_matches.subcommand() {
        ("init", Some(sub_matches)) => {
            // Initialize the current branch to a chain.

            let chain_name = sub_matches.value_of("chain_name").unwrap().to_string();
            let root_branch = sub_matches.value_of("root_branch");

            let before_branch = sub_matches.value_of("before");
            let after_branch = sub_matches.value_of("after");

            let branch_name = git_chain.get_current_branch_name()?;

            let root_branch = if Chain::chain_exists(&git_chain, &chain_name)? {
                // Derive root branch from an existing chain
                let chain = Chain::get_chain(&git_chain, &chain_name)?;

                if let Some(user_provided_root_branch) = root_branch {
                    if user_provided_root_branch != chain.root_branch {
                        println!(
                            "Using root branch {} of chain {} instead of {}",
                            chain.root_branch.bold(),
                            chain_name.bold(),
                            user_provided_root_branch.bold()
                        );
                    }
                }

                chain.root_branch
            } else if let Some(root_branch) = root_branch {
                root_branch.to_string()
            } else {
                eprintln!("Please provide the root branch.");
                process::exit(1);
            };

            if !git_chain.git_branch_exists(&root_branch)? {
                eprintln!("Root branch does not exist: {}", root_branch.bold());
                process::exit(1);
            }

            if root_branch == branch_name {
                eprintln!(
                    "Current branch cannot be the root branch: {}",
                    branch_name.bold()
                );
                process::exit(1);
            }

            let sort_option = if sub_matches.is_present("first") {
                SortBranch::First
            } else {
                parse_sort_option(&git_chain, &chain_name, before_branch, after_branch)?
            };

            git_chain.init_chain(&chain_name, &root_branch, &branch_name, sort_option)?
        }
        ("remove", Some(sub_matches)) => {
            // Remove current branch from its chain.

            let chain_name = sub_matches.value_of("chain_name");

            let branch_name = git_chain.get_current_branch_name()?;

            if let Some(chain_name) = chain_name {
                // Only delete a specific chain
                if Chain::chain_exists(&git_chain, chain_name)? {
                    let chain = Chain::get_chain(&git_chain, chain_name)?;
                    let deleted_branches = chain.delete(&git_chain)?;

                    if !deleted_branches.is_empty() {
                        println!("Removed the following branches from their chains:");
                        for branch_name in deleted_branches {
                            println!("{}", branch_name)
                        }
                    }
                    println!("Successfully deleted chain: {}", chain_name.bold());
                    return Ok(());
                }

                println!(
                    "Unable to delete chain that does not exist: {}",
                    chain_name.bold()
                );
                println!("Nothing to do.");

                return Ok(());
            }

            git_chain.remove_branch_from_chain(branch_name)?
        }
        ("list", Some(sub_matches)) => {
            // List all chains.
            let current_branch = git_chain.get_current_branch_name()?;
            let show_prs = sub_matches.is_present("pr");
            git_chain.list_chains(&current_branch, show_prs)?;
        }
        ("move", Some(sub_matches)) => {
            // Move current branch or chain.

            let before_branch = sub_matches.value_of("before");
            let after_branch = sub_matches.value_of("after");
            let root_branch = sub_matches.value_of("root");
            let chain_name = sub_matches.value_of("chain_name");

            let branch_name = git_chain.get_current_branch_name()?;

            let branch = match Branch::get_branch_with_chain(&git_chain, &branch_name)? {
                BranchSearchResult::NotPartOfAnyChain => {
                    git_chain.display_branch_not_part_of_chain_error(&branch_name);
                    process::exit(1);
                }
                BranchSearchResult::Branch(branch) => branch,
            };

            if let Some(root_branch) = root_branch {
                // invariant: chain_name is None
                // clap ensures this invariant
                assert!(chain_name.is_none());

                if !git_chain.git_branch_exists(root_branch)? {
                    eprintln!("Root branch does not exist: {}", root_branch.bold());
                    process::exit(1);
                }

                if root_branch == branch_name {
                    eprintln!(
                        "Current branch cannot be the root branch: {}",
                        branch_name.bold()
                    );
                    process::exit(1);
                }

                let chain = Chain::get_chain(&git_chain, &branch.chain_name)?;

                let old_root_branch = chain.root_branch.clone();

                chain.change_root_branch(&git_chain, root_branch)?;

                println!(
                    "Changed root branch for the chain {} from {} to {}",
                    chain.name.bold(),
                    old_root_branch.bold(),
                    root_branch.bold()
                );
            }

            match chain_name {
                None => {
                    let chain_name = branch.chain_name;
                    if before_branch.is_some() || after_branch.is_some() {
                        let sort_option = parse_sort_option(
                            &git_chain,
                            &chain_name,
                            before_branch,
                            after_branch,
                        )?;
                        git_chain.move_branch(&chain_name, &branch_name, &sort_option)?
                    } else {
                        // nothing to do
                        println!("Nothing to do. ☕");
                    }
                }
                Some(new_chain_name) => {
                    let old_chain_name = branch.chain_name;
                    if before_branch.is_some()
                        || after_branch.is_some()
                        || new_chain_name != old_chain_name
                    {
                        let sort_option = parse_sort_option(
                            &git_chain,
                            new_chain_name,
                            before_branch,
                            after_branch,
                        )?;
                        git_chain.move_branch(new_chain_name, &branch_name, &sort_option)?
                    } else {
                        // nothing to do
                        println!("Nothing to do. ☕");
                    }
                }
            };
        }
        ("rebase", Some(sub_matches)) => {
            // Rebase all branches for the current chain.
            let branch_name = git_chain.get_current_branch_name()?;

            let branch = match Branch::get_branch_with_chain(&git_chain, &branch_name)? {
                BranchSearchResult::NotPartOfAnyChain => {
                    git_chain.display_branch_not_part_of_chain_error(&branch_name);
                    process::exit(1);
                }
                BranchSearchResult::Branch(branch) => branch,
            };

            if Chain::chain_exists(&git_chain, &branch.chain_name)? {
                let step_rebase = sub_matches.is_present("step");
                let ignore_root = sub_matches.is_present("ignore_root");
                git_chain.rebase(&branch.chain_name, step_rebase, ignore_root)?;
            } else {
                eprintln!("Unable to rebase chain.");
                eprintln!("Chain does not exist: {}", branch.chain_name.bold());
                process::exit(1);
            }
        }
        ("backup", Some(_sub_matches)) => {
            // Back up all branches of the current chain.

            let branch_name = git_chain.get_current_branch_name()?;

            let branch = match Branch::get_branch_with_chain(&git_chain, &branch_name)? {
                BranchSearchResult::NotPartOfAnyChain => {
                    git_chain.display_branch_not_part_of_chain_error(&branch_name);
                    process::exit(1);
                }
                BranchSearchResult::Branch(branch) => branch,
            };

            git_chain.backup(&branch.chain_name)?;
        }
        ("push", Some(sub_matches)) => {
            // Push all branches of the current chain to their upstreams.

            let branch_name = git_chain.get_current_branch_name()?;

            let branch = match Branch::get_branch_with_chain(&git_chain, &branch_name)? {
                BranchSearchResult::NotPartOfAnyChain => {
                    git_chain.display_branch_not_part_of_chain_error(&branch_name);
                    process::exit(1);
                }
                BranchSearchResult::Branch(branch) => branch,
            };

            let force_push = sub_matches.is_present("force");
            git_chain.push(&branch.chain_name, force_push)?;
        }
        ("prune", Some(sub_matches)) => {
            // Prune any branches of the current chain.

            let branch_name = git_chain.get_current_branch_name()?;

            let branch = match Branch::get_branch_with_chain(&git_chain, &branch_name)? {
                BranchSearchResult::NotPartOfAnyChain => {
                    git_chain.display_branch_not_part_of_chain_error(&branch_name);
                    process::exit(1);
                }
                BranchSearchResult::Branch(branch) => branch,
            };

            let dry_run = sub_matches.is_present("dry_run");

            git_chain.prune(&branch.chain_name, dry_run)?;
        }
        ("rename", Some(sub_matches)) => {
            // Rename current chain.

            let new_chain_name = sub_matches.value_of("chain_name").unwrap().to_string();

            let branch_name = git_chain.get_current_branch_name()?;

            let branch = match Branch::get_branch_with_chain(&git_chain, &branch_name)? {
                BranchSearchResult::NotPartOfAnyChain => {
                    git_chain.display_branch_not_part_of_chain_error(&branch_name);
                    process::exit(1);
                }
                BranchSearchResult::Branch(branch) => branch,
            };

            if Chain::chain_exists(&git_chain, &new_chain_name)? {
                eprintln!(
                    "Unable to rename chain {} to {}",
                    branch.chain_name.bold(),
                    new_chain_name.bold()
                );
                eprintln!("Chain already exists: {}", branch.chain_name.bold());
                process::exit(1);
            }

            if Chain::chain_exists(&git_chain, &branch.chain_name)? {
                let chain = Chain::get_chain(&git_chain, &branch.chain_name)?;
                let old_chain_name = chain.name.clone();
                chain.rename(&git_chain, &new_chain_name)?;
                println!(
                    "Renamed chain from {} to {}",
                    old_chain_name.bold(),
                    new_chain_name.bold()
                );
            } else {
                eprintln!("Unable to rename chain.");
                eprintln!("Chain does not exist: {}", new_chain_name.bold());
                process::exit(1);
            }
        }
        ("setup", Some(sub_matches)) => {
            // Set up a chain.

            let chain_name = sub_matches.value_of("chain_name").unwrap().to_string();
            let root_branch = sub_matches.value_of("root_branch").unwrap().to_string();

            let branches: Vec<String> = sub_matches
                .values_of("branch")
                .unwrap()
                .map(|x| x.to_string())
                .collect();

            // ensure root branch exists
            if !git_chain.git_branch_exists(&root_branch)? {
                eprintln!("Root branch does not exist: {}", root_branch.bold());
                process::exit(1);
            }

            let mut visited_branches = HashSet::new();

            for branch_name in &branches {
                if branch_name == &root_branch {
                    eprintln!(
                        "Branch being added to the chain cannot be the root branch: {}",
                        branch_name.bold()
                    );
                    process::exit(1);
                }

                if !git_chain.git_local_branch_exists(branch_name)? {
                    eprintln!("Branch does not exist: {}", branch_name.bold());
                    process::exit(1);
                }

                let results = Branch::get_branch_with_chain(&git_chain, branch_name)?;

                match results {
                    BranchSearchResult::Branch(branch) => {
                        eprintln!("❌ Unable to initialize branch to a chain.");
                        eprintln!();
                        eprintln!("Branch already part of a chain: {}", branch_name.bold());
                        eprintln!("It is part of the chain: {}", branch.chain_name.bold());
                        eprintln!("With root branch: {}", branch.root_branch.bold());
                        process::exit(1);
                    }
                    BranchSearchResult::NotPartOfAnyChain => {}
                }

                if visited_branches.contains(branch_name) {
                    eprintln!(
                        "Branch defined on the chain at least twice: {}",
                        branch_name.bold()
                    );
                    eprintln!("Branches should be unique when setting up a new chain.");
                    process::exit(1);
                }
                visited_branches.insert(branch_name);
            }

            for branch_name in &branches {
                Branch::setup_branch(
                    &git_chain,
                    &chain_name,
                    &root_branch,
                    branch_name,
                    &SortBranch::Last,
                )?;
            }

            println!("🔗 Succesfully set up chain: {}", chain_name.bold());
            println!();

            let chain = Chain::get_chain(&git_chain, &chain_name)?;
            let current_branch = git_chain.get_current_branch_name()?;
            chain.display_list(&git_chain, &current_branch, false)?;
        }
        ("first", Some(_sub_matches)) => {
            // Switch to the first branch of the chain.

            let branch_name = git_chain.get_current_branch_name()?;

            let current_branch = match Branch::get_branch_with_chain(&git_chain, &branch_name)? {
                BranchSearchResult::NotPartOfAnyChain => {
                    git_chain.display_branch_not_part_of_chain_error(&branch_name);
                    process::exit(1);
                }
                BranchSearchResult::Branch(branch) => branch,
            };

            if Chain::chain_exists(&git_chain, &current_branch.chain_name)? {
                let chain = Chain::get_chain(&git_chain, &current_branch.chain_name)?;
                let first_branch = chain.branches.first().unwrap();

                if current_branch.branch_name == first_branch.branch_name {
                    println!(
                        "Already on the first branch of the chain {}",
                        current_branch.chain_name.bold()
                    );
                    return Ok(());
                }

                git_chain.checkout_branch(&first_branch.branch_name)?;

                println!("Switched to branch: {}", first_branch.branch_name.bold());
            } else {
                eprintln!("Unable to find chain.");
                eprintln!("Chain does not exist: {}", current_branch.chain_name.bold());
                process::exit(1);
            }
        }
        ("last", Some(_sub_matches)) => {
            // Switch to the last branch of the chain.

            let branch_name = git_chain.get_current_branch_name()?;

            let current_branch = match Branch::get_branch_with_chain(&git_chain, &branch_name)? {
                BranchSearchResult::NotPartOfAnyChain => {
                    git_chain.display_branch_not_part_of_chain_error(&branch_name);
                    process::exit(1);
                }
                BranchSearchResult::Branch(branch) => branch,
            };

            if Chain::chain_exists(&git_chain, &current_branch.chain_name)? {
                let chain = Chain::get_chain(&git_chain, &current_branch.chain_name)?;
                let last_branch = chain.branches.last().unwrap();

                if current_branch.branch_name == last_branch.branch_name {
                    println!(
                        "Already on the last branch of the chain {}",
                        current_branch.chain_name.bold()
                    );
                    return Ok(());
                }

                git_chain.checkout_branch(&last_branch.branch_name)?;

                println!("Switched to branch: {}", last_branch.branch_name.bold());
            } else {
                eprintln!("Unable to find chain.");
                eprintln!("Chain does not exist: {}", current_branch.chain_name.bold());
                process::exit(1);
            }
        }
        ("next", Some(_sub_matches)) => {
            // Switch to the next branch of the chain.

            let branch_name = git_chain.get_current_branch_name()?;

            let current_branch = match Branch::get_branch_with_chain(&git_chain, &branch_name)? {
                BranchSearchResult::NotPartOfAnyChain => {
                    git_chain.display_branch_not_part_of_chain_error(&branch_name);
                    process::exit(1);
                }
                BranchSearchResult::Branch(branch) => branch,
            };

            if Chain::chain_exists(&git_chain, &current_branch.chain_name)? {
                let chain = Chain::get_chain(&git_chain, &current_branch.chain_name)?;
                let index_of_branch = chain
                    .branches
                    .iter()
                    .position(|b| b == &current_branch)
                    .unwrap();

                let index_of_next_branch = index_of_branch + 1;

                if index_of_next_branch == chain.branches.len() {
                    eprintln!("There is no next branch of the chain.");
                    process::exit(1);
                }

                let next_branch = &chain.branches[index_of_next_branch];

                if current_branch.branch_name == next_branch.branch_name {
                    println!(
                        "Already on the branch {}",
                        current_branch.branch_name.bold()
                    );
                    return Ok(());
                }

                git_chain.checkout_branch(&next_branch.branch_name)?;

                println!("Switched to branch: {}", next_branch.branch_name.bold());
            } else {
                eprintln!("Unable to find chain.");
                eprintln!("Chain does not exist: {}", current_branch.chain_name.bold());
                process::exit(1);
            }
        }
        ("prev", Some(_sub_matches)) => {
            // Switch to the previous branch of the chain.

            let branch_name = git_chain.get_current_branch_name()?;

            let current_branch = match Branch::get_branch_with_chain(&git_chain, &branch_name)? {
                BranchSearchResult::NotPartOfAnyChain => {
                    git_chain.display_branch_not_part_of_chain_error(&branch_name);
                    process::exit(1);
                }
                BranchSearchResult::Branch(branch) => branch,
            };

            if Chain::chain_exists(&git_chain, &current_branch.chain_name)? {
                let chain = Chain::get_chain(&git_chain, &current_branch.chain_name)?;
                let index_of_branch = chain
                    .branches
                    .iter()
                    .position(|b| b == &current_branch)
                    .unwrap();

                if index_of_branch == 0 {
                    eprintln!("There is no previous branch of the chain.");
                    process::exit(1);
                }

                let index_of_prev_branch = index_of_branch - 1;
                let prev_branch = &chain.branches[index_of_prev_branch];

                if current_branch.branch_name == prev_branch.branch_name {
                    println!(
                        "Already on the branch {}",
                        current_branch.branch_name.bold()
                    );
                    return Ok(());
                }

                git_chain.checkout_branch(&prev_branch.branch_name)?;

                println!("Switched to branch: {}", prev_branch.branch_name.bold());
            } else {
                eprintln!("Unable to find chain.");
                eprintln!("Chain does not exist: {}", current_branch.chain_name.bold());
                process::exit(1);
            }
        }
<<<<<<< HEAD
        ("pr", Some(sub_matches)) => {
            let branch_name = git_chain.get_current_branch_name()?;

            let branch = match Branch::get_branch_with_chain(&git_chain, &branch_name)? {
                BranchSearchResult::NotPartOfAnyChain(_) => {
                    git_chain.display_branch_not_part_of_chain_error(&branch_name);
                    process::exit(1);
                }
                BranchSearchResult::Branch(branch) => branch,
            };

            let draft = sub_matches.is_present("draft");
            git_chain.pr(&branch.chain_name, draft)?;
        }
        ("status", Some(sub_matches)) => {
            let show_prs = sub_matches.is_present("pr");
            git_chain.run_status(show_prs)?;
=======
        ("merge", Some(sub_matches)) => {
            // Comprehensive merge with enhanced configuration
            // Determine which chain to use
            let chain_name = match sub_matches.value_of("chain") {
                Some(name) => {
                    // User specified a chain explicitly
                    if !Chain::chain_exists(&git_chain, name)? {
                        eprintln!("Chain does not exist: {}", name.bold());
                        process::exit(1);
                    }
                    name.to_string()
                }
                None => {
                    // Use the chain of the current branch
                    let branch_name = git_chain.get_current_branch_name()?;
                    let branch = match Branch::get_branch_with_chain(&git_chain, &branch_name)? {
                        BranchSearchResult::NotPartOfAnyChain => {
                            git_chain.display_branch_not_part_of_chain_error(&branch_name);
                            process::exit(1);
                        }
                        BranchSearchResult::Branch(branch) => branch,
                    };

                    if !Chain::chain_exists(&git_chain, &branch.chain_name)? {
                        eprintln!("Unable to merge chain.");
                        eprintln!("Chain does not exist: {}", branch.chain_name.bold());
                        process::exit(1);
                    }

                    branch.chain_name
                }
            };

            // Build merge options based on command line flags
            let mut merge_flags = Vec::new();

            // Handle git merge flags
            if sub_matches.is_present("no_ff") {
                merge_flags.push("--no-ff".to_string());
            } else if sub_matches.is_present("ff_only") {
                merge_flags.push("--ff-only".to_string());
            }

            if sub_matches.is_present("squash") {
                merge_flags.push("--squash".to_string());
            }

            if let Some(strategy) = sub_matches.value_of("strategy") {
                merge_flags.push(format!("--strategy={}", strategy));
            }

            if let Some(strategy_options) = sub_matches.values_of("strategy_option") {
                for option in strategy_options {
                    merge_flags.push(format!("--strategy-option={}", option));
                }
            }

            // Determine squashed merge handling
            let squashed_merge_handling = match sub_matches.value_of("squashed_merge") {
                Some("reset") => SquashedMergeHandling::Reset,
                Some("skip") => SquashedMergeHandling::Skip,
                Some("merge") => SquashedMergeHandling::Merge,
                _ => SquashedMergeHandling::Reset, // Default
            };

            // Determine report level
            let report_level = match sub_matches.value_of("report_level") {
                Some("minimal") => ReportLevel::Minimal,
                Some("standard") => ReportLevel::Standard,
                Some("detailed") => ReportLevel::Detailed,
                _ => {
                    if sub_matches.is_present("no_report") {
                        ReportLevel::Minimal
                    } else if sub_matches.is_present("detailed_report") {
                        ReportLevel::Detailed
                    } else {
                        ReportLevel::Standard
                    }
                }
            };

            // Build the full options struct
            let options = MergeOptions {
                ignore_root: sub_matches.is_present("ignore_root"),
                merge_flags,
                use_fork_point: !sub_matches.is_present("no_fork_point"),
                squashed_merge_handling,
                verbose: sub_matches.is_present("verbose"),
                return_to_original: !sub_matches.is_present("stay"),
                simple_mode: sub_matches.is_present("simple"),
                report_level,
            };

            // Execute the merge with the configured options
            git_chain.merge_chain_with_options(&chain_name, options)?;
>>>>>>> f6a6d365
        }
        _ => {
            git_chain.run_status(false)?;
        }
    }

    Ok(())
}

fn parse_arg_matches<'a, I, T>(arguments: I) -> ArgMatches<'a>
where
    I: IntoIterator<Item = T>,
    T: Into<OsString> + Clone,
{
    let init_subcommand = SubCommand::with_name("init")
        .about("Initialize the current branch to a chain.")
        .arg(
            Arg::with_name("before")
                .short("b")
                .long("before")
                .value_name("branch_name")
                .help("Sort current branch before another branch.")
                .conflicts_with("after")
                .conflicts_with("first")
                .takes_value(true),
        )
        .arg(
            Arg::with_name("after")
                .short("a")
                .long("after")
                .value_name("branch_name")
                .help("Sort current branch after another branch.")
                .conflicts_with("before")
                .conflicts_with("first")
                .takes_value(true),
        )
        .arg(
            Arg::with_name("first")
                .short("f")
                .long("first")
                .help("Sort current branch as the first branch of the chain.")
                .conflicts_with("before")
                .conflicts_with("after")
                .takes_value(false),
        )
        .arg(
            Arg::with_name("chain_name")
                .help("The name of the chain.")
                .required(true)
                .index(1),
        )
        .arg(
            Arg::with_name("root_branch")
                .help("The root branch which the chain of branches will merge into.")
                .required(false)
                .index(2),
        );

    let remove_subcommand = SubCommand::with_name("remove")
        .about("Remove current branch from its chain.")
        .arg(
            Arg::with_name("chain_name")
                .short("c")
                .long("chain")
                .value_name("chain_name")
                .help("Delete chain by removing all of its branches.")
                .takes_value(true),
        );

    let move_subcommand = SubCommand::with_name("move")
        .about("Move current branch or chain.")
        .arg(
            Arg::with_name("before")
                .short("b")
                .long("before")
                .value_name("branch_name")
                .help("Sort current branch before another branch.")
                .conflicts_with("after")
                .takes_value(true),
        )
        .arg(
            Arg::with_name("after")
                .short("a")
                .long("after")
                .value_name("branch_name")
                .help("Sort current branch after another branch.")
                .conflicts_with("before")
                .takes_value(true),
        )
        .arg(
            Arg::with_name("root")
                .short("r")
                .long("root")
                .value_name("root_branch")
                .help("Set root branch of current branch and the chain it is a part of.")
                .takes_value(true),
        )
        .arg(
            Arg::with_name("chain_name")
                .short("c")
                .long("chain")
                .value_name("chain_name")
                .help("Move current branch to another chain.")
                .conflicts_with("root")
                .takes_value(true),
        );

    let rebase_subcommand = SubCommand::with_name("rebase")
        .about("Rebase all branches for the current chain.")
        .arg(
            Arg::with_name("step")
                .short("s")
                .long("step")
                .value_name("step")
                .help("Stop at the first rebase.")
                .takes_value(false),
        )
        .arg(
            Arg::with_name("ignore_root")
                .short("i")
                .long("ignore-root")
                .value_name("ignore_root")
                .help("Rebase each branch of the chain except for the first branch.")
                .takes_value(false),
        );

    let push_subcommand = SubCommand::with_name("push")
        .about("Push all branches of the current chain to their upstreams.")
        .arg(
            Arg::with_name("force")
                .short("f")
                .long("force")
                .value_name("force")
                .help("Push branches with --force-with-lease")
                .takes_value(false),
        );

    let prune_subcommand = SubCommand::with_name("prune")
        .about("Prune any branches of the current chain that are ancestors of the root branch.")
        .arg(
            Arg::with_name("dry_run")
                .short("d")
                .long("dry-run")
                .value_name("dry_run")
                .help("Output branches that will be pruned.")
                .takes_value(false),
        );

    let rename_subcommand = SubCommand::with_name("rename")
        .about("Rename current chain.")
        .arg(
            Arg::with_name("chain_name")
                .help("The new name of the chain.")
                .required(true)
                .index(1),
        );

    let setup_subcommand = SubCommand::with_name("setup")
        .about("Set up a chain.")
        .arg(
            Arg::with_name("chain_name")
                .help("The new name of the chain.")
                .required(true)
                .index(1),
        )
        .arg(
            Arg::with_name("root_branch")
                .help("The root branch which the chain of branches will merge into.")
                .required(true)
                .index(2),
        )
        .arg(
            Arg::with_name("branch")
                .help("A branch to add to the chain")
                .required(true)
                .multiple(true)
                .index(3),
        );

<<<<<<< HEAD
    let pr_subcommand = SubCommand::with_name("pr")
        .about("Create a pull request for each branch in the current chain using the GitHub CLI.")
        .arg(
            Arg::with_name("draft")
                .short("d")
                .long("draft")
                .value_name("draft")
                .help("Create pull requests as drafts")
                .takes_value(false),
        );

    let status_subcommand = SubCommand::with_name("status")
        .about("Display the status of the current branch and its chain.")
        .arg(
            Arg::with_name("pr")
                .short("p")
                .long("pr")
                .help("Show open pull requests for the branch")
                .takes_value(false),
        );

    let list_subcommand = SubCommand::with_name("list")
        .about("List all chains.")
        .arg(
            Arg::with_name("pr")
                .short("p")
                .long("pr")
                .help("Show open pull requests for each branch in the chains")
                .takes_value(false),
=======
    // Merge with comprehensive options
    let merge_subcommand = SubCommand::with_name("merge")
        .about("Cascade merges through the branch chain by merging each parent branch into its child branch, preserving commit history.")
        .arg(
            Arg::with_name("ignore_root")
                .short("i")
                .long("ignore-root")
                .help("Don't merge the root branch into the first branch")
                .takes_value(false),
        )
        .arg(
            Arg::with_name("verbose")
                .short("v")
                .long("verbose")
                .help("Provides detailed output during merging process")
                .takes_value(false),
        )
        .arg(
            Arg::with_name("simple")
                .short("s")
                .long("simple")
                .help("Use simple merge mode")
                .takes_value(false),
        )
        .arg(
            Arg::with_name("no_report")
                .short("n")
                .long("no-report")
                .help("Suppress the merge summary report")
                .takes_value(false),
        )
        .arg(
            Arg::with_name("detailed_report")
                .short("d")
                .long("detailed-report")
                .help("Show a more detailed merge report")
                .takes_value(false),
        )
        .arg(
            Arg::with_name("fork_point")
                .short("f")
                .long("fork-point")
                .help("Use git merge-base --fork-point for finding common ancestors [default]")
                .takes_value(false),
        )
        .arg(
            Arg::with_name("no_fork_point")
                .long("no-fork-point")
                .help("Don't use fork-point detection, use regular merge-base")
                .takes_value(false),
        )
        .arg(
            Arg::with_name("stay")
                .long("stay")
                .help("Don't return to the original branch after merging")
                .takes_value(false),
        )
        .arg(
            Arg::with_name("squashed_merge")
                .long("squashed-merge")
                .help("How to handle squashed merges [default: reset]")
                .possible_values(&["reset", "skip", "merge"])
                .default_value("reset")
                .takes_value(true),
        )
        .arg(
            Arg::with_name("chain")
                .long("chain")
                .help("Specify a chain to merge other than the current one")
                .takes_value(true),
        )
        .arg(
            Arg::with_name("report_level")
                .long("report-level")
                .help("Set the detail level for the merge report [default: standard]")
                .possible_values(&["minimal", "standard", "detailed"])
                .default_value("standard")
                .takes_value(true),
        )
        .arg(
            Arg::with_name("ff")
                .long("ff")
                .help("Allow fast-forward merges [default]")
                .takes_value(false),
        )
        .arg(
            Arg::with_name("no_ff")
                .long("no-ff")
                .help("Create a merge commit even when fast-forward is possible")
                .takes_value(false),
        )
        .arg(
            Arg::with_name("ff_only")
                .long("ff-only")
                .help("Only allow fast-forward merges")
                .takes_value(false),
        )
        .arg(
            Arg::with_name("squash")
                .long("squash")
                .help("Create a single commit instead of doing a merge")
                .takes_value(false),
        )
        .arg(
            Arg::with_name("strategy")
                .long("strategy")
                .help("Use the specified merge strategy (passed directly to 'git merge' as --strategy=<STRATEGY>)")
                .long_help(
"Use the specified merge strategy. The value is passed directly to 'git merge' as '--strategy=<STRATEGY>'.
For the most up-to-date and complete information, refer to your Git version's
documentation with 'git merge --help' or 'man git-merge'.

Available strategies:

ort (default for single branch):
    The default strategy from Git 2.33.0. Performs a 3-way merge algorithm.
    Detects and handles renames. Creates a merged tree of common ancestors
    when multiple common ancestors exist.

recursive:
    Previous default strategy. Similar to 'ort' but with support for
    additional options like patience and diff-algorithm. Uses a 3-way
    merge algorithm and can detect and handle renames.

resolve:
    Only resolves two heads using a 3-way merge algorithm. Tries to
    detect criss-cross merge ambiguities but doesn't handle renames.

octopus:
    Default strategy when merging more than two branches. Refuses to do
    complex merges requiring manual resolution.

ours:
    Resolves any number of heads, but the resulting tree is always that
    of the current branch, ignoring all changes from other branches.

subtree:
    Modified 'ort' strategy. When merging trees A and B, if B corresponds
    to a subtree of A, B is adjusted to match A's tree structure.")
                .possible_values(&["ort", "recursive", "resolve", "octopus", "ours", "subtree"])
                .takes_value(true),
        )
        .arg(
            Arg::with_name("strategy_option")
                .long("strategy-option")
                .help("Pass merge strategy specific option (passed directly to 'git merge' as --strategy-option=<OPTION>)")
                .long_help(
"Pass merge strategy specific option. The value is passed directly to 'git merge' as '--strategy-option=<OPTION>'.
Can be specified multiple times for different options.
Available options depend on the selected merge strategy.

Note: These options are passed directly to 'git merge'. For the most
up-to-date and complete information, refer to your Git version's
documentation with 'git merge --help' or 'man git-merge'.

Common options for 'ort' and 'recursive' strategies:

ours:
    Forces conflicting hunks to be auto-resolved by favoring our side.
    Changes from other branches that don't conflict are preserved.
    Not to be confused with the 'ours' merge strategy.

theirs:
    Forces conflicting hunks to be auto-resolved by favoring their side.
    Opposite of 'ours' option.

ignore-space-change:
    Ignores whitespace changes when finding conflicts.

ignore-all-space:
    Ignores all whitespace when finding conflicts.

ignore-space-at-eol:
    Ignores only whitespace changes at the end of lines.

renormalize:
    Runs a virtual check-out and check-in of all three stages of a file
    when resolving a three-way merge, useful for merging branches with
    different line ending normalization rules.

find-renames[=<n>]:
    Detects renamed files. Optional value sets similarity threshold (0-100).

subtree[=<path>]:
    Instead of comparing trees at the same level, the specified path
    is prefixed to make the shape of two trees match.

Options specific to 'recursive' strategy:

patience:
    Uses the 'patience diff' algorithm for matching lines.

diff-algorithm=<algorithm>:
    Use a different diff algorithm, which can help avoid mismerges.
    Values: patience, minimal, histogram, myers

Examples:
    --strategy-option=ours
    --strategy-option=ignore-space-change
    --strategy-option=renormalize
    --strategy-option=patience
    --strategy-option=diff-algorithm=histogram
    --strategy-option=find-renames=70")
                .takes_value(true)
                .multiple(true),
>>>>>>> f6a6d365
        );

    let arg_matches = App::new("git-chain")
        .bin_name(executable_name())
        .version("0.0.9")
        .author("Alberto Leal <mailforalberto@gmail.com>")
        .about("Tool for rebasing a chain of local git branches.")
        .subcommand(init_subcommand)
        .subcommand(remove_subcommand)
        .subcommand(move_subcommand)
        .subcommand(rebase_subcommand)
        .subcommand(push_subcommand)
        .subcommand(prune_subcommand)
        .subcommand(setup_subcommand)
        .subcommand(rename_subcommand)
<<<<<<< HEAD
        .subcommand(pr_subcommand)
        .subcommand(status_subcommand)
        .subcommand(list_subcommand)
=======
        .subcommand(merge_subcommand)
        .subcommand(SubCommand::with_name("list").about("List all chains."))
>>>>>>> f6a6d365
        .subcommand(
            SubCommand::with_name("backup").about("Back up all branches of the current chain."),
        )
        .subcommand(
            SubCommand::with_name("first").about("Switch to the first branch of the chain."),
        )
        .subcommand(SubCommand::with_name("last").about("Switch to the last branch of the chain."))
        .subcommand(SubCommand::with_name("next").about("Switch to the next branch of the chain."))
        .subcommand(
            SubCommand::with_name("prev").about("Switch to the previous branch of the chain."),
        )
        .get_matches_from(arguments);

    arg_matches
}

fn run_app<I, T>(arguments: I)
where
    I: IntoIterator<Item = T>,
    T: Into<OsString> + Clone,
{
    let arg_matches = parse_arg_matches(arguments);

    match run(arg_matches) {
        Ok(()) => {}
        Err(err) => {
            eprintln!("{} {}", "error:".red().bold(), err);
            process::exit(1);
        }
    }
}

fn main() {
    run_app(std::env::args_os());
}

fn check_gh_cli_installed() -> Result<(), Error> {
    let output = Command::new("gh").arg("--version").output();
    match output {
        Ok(output) if output.status.success() => Ok(()),
        _ => {
            eprintln!("The GitHub CLI (gh) is not installed or not found in the PATH.");
            eprintln!("Please install it from https://cli.github.com/ and ensure it's available in your PATH.");
            process::exit(1);
        }
    }
}<|MERGE_RESOLUTION|>--- conflicted
+++ resolved
@@ -2881,12 +2881,11 @@
                 process::exit(1);
             }
         }
-<<<<<<< HEAD
         ("pr", Some(sub_matches)) => {
             let branch_name = git_chain.get_current_branch_name()?;
 
             let branch = match Branch::get_branch_with_chain(&git_chain, &branch_name)? {
-                BranchSearchResult::NotPartOfAnyChain(_) => {
+                BranchSearchResult:: NotPartOfAnyChain => {
                     git_chain.display_branch_not_part_of_chain_error(&branch_name);
                     process::exit(1);
                 }
@@ -2899,7 +2898,7 @@
         ("status", Some(sub_matches)) => {
             let show_prs = sub_matches.is_present("pr");
             git_chain.run_status(show_prs)?;
-=======
+        }
         ("merge", Some(sub_matches)) => {
             // Comprehensive merge with enhanced configuration
             // Determine which chain to use
@@ -2995,7 +2994,6 @@
 
             // Execute the merge with the configured options
             git_chain.merge_chain_with_options(&chain_name, options)?;
->>>>>>> f6a6d365
         }
         _ => {
             git_chain.run_status(false)?;
@@ -3175,7 +3173,6 @@
                 .index(3),
         );
 
-<<<<<<< HEAD
     let pr_subcommand = SubCommand::with_name("pr")
         .about("Create a pull request for each branch in the current chain using the GitHub CLI.")
         .arg(
@@ -3205,7 +3202,8 @@
                 .long("pr")
                 .help("Show open pull requests for each branch in the chains")
                 .takes_value(false),
-=======
+        );
+
     // Merge with comprehensive options
     let merge_subcommand = SubCommand::with_name("merge")
         .about("Cascade merges through the branch chain by merging each parent branch into its child branch, preserving commit history.")
@@ -3411,7 +3409,6 @@
     --strategy-option=find-renames=70")
                 .takes_value(true)
                 .multiple(true),
->>>>>>> f6a6d365
         );
 
     let arg_matches = App::new("git-chain")
@@ -3427,14 +3424,10 @@
         .subcommand(prune_subcommand)
         .subcommand(setup_subcommand)
         .subcommand(rename_subcommand)
-<<<<<<< HEAD
         .subcommand(pr_subcommand)
         .subcommand(status_subcommand)
+        .subcommand(merge_subcommand)
         .subcommand(list_subcommand)
-=======
-        .subcommand(merge_subcommand)
-        .subcommand(SubCommand::with_name("list").about("List all chains."))
->>>>>>> f6a6d365
         .subcommand(
             SubCommand::with_name("backup").about("Back up all branches of the current chain."),
         )
